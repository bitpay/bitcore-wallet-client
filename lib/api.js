/** @namespace Client.API */
'use strict';

var _ = require('lodash');
var $ = require('preconditions').singleton();
var util = require('util');
var async = require('async');
var events = require('events');
var WalletUtils = require('bitcore-wallet-utils');
var Bitcore = WalletUtils.Bitcore;
var sjcl = require('sjcl');
var io = require('socket.io-client');
var url = require('url');
var uuid = require('uuid');

var PhysicalNetwork = require('./PhysicalNetwork').singleton;
var network = PhysicalNetwork.getInstance();

var request;
if (process && !process.browser) {
  request = require('request');
} else {
  request = require('browser-request');
}

var PayPro = require('./paypro');
var log = require('./log');
var Credentials = require('./credentials');
var Verifier = require('./verifier');
var ServerCompromisedError = require('./servercompromisederror');
var ClientError = require('./clienterror');
var Package = require('../package.json');

var BASE_URL = 'http://localhost:3232/bws/api';

/**
 * @desc ClientAPI constructor.
 *
 * @param {Object} opts
 * @constructor
 */
function API(opts) {
  opts = opts || {};

  this.verbose = !!opts.verbose;
  this.request = opts.request || request;
  this.baseUrl = opts.baseUrl || BASE_URL;
  var parsedUrl = url.parse(this.baseUrl);
  this.basePath = parsedUrl.path;
  this.baseHost = parsedUrl.protocol + '//' + parsedUrl.host;
  this.payProHttp = null; // Only for testing
  this.doNotVerifyPayPro = opts.doNotVerifyPayPro;
  this.connectionId = uuid.v4();

  this.transports = opts.transports || ['polling', 'websocket'];


  if (this.verbose) {
    log.setLevel('debug');
  } else {
    log.setLevel('info');
  }
};
util.inherits(API, events.EventEmitter);

API.privateKeyEncryptionOpts = {
  iter: 10000
};

API.prototype.initNotifications = function(cb) {
  $.checkState(this.credentials);

  var self = this;
  network.registerReceiver(
    this.connectionId,
    {
      'connect': function(){
        network.send(self.connectionId, 'wallet_connected');
      },
      'challenge': function(nonce){
        $.checkArgument(nonce);

        var auth = {
          copayerId: self.credentials.copayerId,
          message: nonce,
          signature: WalletUtils.signMessage(nonce, self.credentials.requestPrivKey),
        };
        network.send(self.connectionId, 'authorize', auth);
      },
      'authorized': function(){
        return cb();
      },
      'unauthorized': function(){
        return cb(new Error('Could not establish web-sockets connection: Unauthorized'));
      },
      'notification': function(data){
        if (data.creatorId != self.credentials.copayerId) {
          self.emit('notification', data);
        }
      },
      'reconnecting': function(){
        self.emit('reconnecting');
      },
      'reconnect': function(){
        self.emit('reconnect');
      }
    }
  );
  network.startNetwork(this.connectionId, this.baseHost, {
    'reconnection': true,
    'reconnectionDelay': 5000,
    'secure': true,
    'transports': self.transports,
  });
};

/**
 * Encrypt a message
 * @private
 * @static
 * @memberof Client.API
 * @param {String} message
 * @param {String} encryptingKey
 */
API._encryptMessage = function(message, encryptingKey) {
  if (!message) return null;
  return WalletUtils.encryptMessage(message, encryptingKey);
};

/**
 * Decrypt a message
 * @private
 * @static
 * @memberof Client.API
 * @param {String} message
 * @param {String} encryptingKey
 */
API._decryptMessage = function(message, encryptingKey) {
  if (!message) return '';
  try {
    return WalletUtils.decryptMessage(message, encryptingKey);
  } catch (ex) {
    return '<ECANNOTDECRYPT>';
  }
};

/**
 * Decrypt text fields in transaction proposals
 * @private
 * @static
 * @memberof Client.API
 * @param {Array} txps
 * @param {String} encryptingKey
 */
API.prototype._processTxps = function(txps) {
  var self = this;
  var encryptingKey = self.credentials.sharedEncryptingKey;

  if (!txps) return;
  _.each([].concat(txps), function(txp) {
    txp.encryptedMessage = txp.message;
    txp.message = API._decryptMessage(txp.message, encryptingKey) || null;

    _.each(txp.actions, function(action) {
      action.comment = API._decryptMessage(action.comment, encryptingKey);
      // TODO get copayerName from Credentials -> copayerId to copayerName
      // action.copayerName = null;
    });
    _.each(txp.outputs, function(output) {
      output.encryptedMessage = output.message;
      output.message = API._decryptMessage(output.message, encryptingKey) || null;
    });
  });
};

/**
 * Parse errors
 * @private
 * @static
 * @memberof Client.API
 * @param {Object} body
 */
API._parseError = function(body) {
  if (_.isString(body)) {
    try {
      body = JSON.parse(body);
    } catch (e) {
      body = {
        error: body
      };
    }
  }
  var ret;
  if (body && body.code) {
    ret = new ClientError(body.code, body.message);
  } else {
    ret = {
      code: 'ERROR',
      error: body ? body.error : 'There was an unknown error processing the request',
    };
  }
  log.error(ret);
  return ret;
};

/**
 * Sign an HTTP request
 * @private
 * @static
 * @memberof Client.API
 * @param {String} method - The HTTP method
 * @param {String} url - The URL for the request
 * @param {Object} args - The arguments in case this is a POST/PUT request
 * @param {String} privKey - Private key to sign the request
 */
API._signRequest = function(method, url, args, privKey) {
  var message = [method.toLowerCase(), url, JSON.stringify(args)].join('|');
  return WalletUtils.signMessage(message, privKey);
};


/**
 * Seed from random
 *
 * @param {String} network
 */
API.prototype.seedFromRandom = function(network) {
  this.credentials = Credentials.create(network);
};

/**
 * Seed from extended private key
 *
 * @param {String} xPrivKey
 */
API.prototype.seedFromExtendedPrivateKey = function(xPrivKey) {
  this.credentials = Credentials.fromExtendedPrivateKey(xPrivKey);
};

/**
 * Seed from external wallet public key
 *
 * @param {String} xPubKey - Extended public key
 * @param {String} source - name of external wallet source (ex: ledger)
 * @params{Number} index - index of the external key
 */
API.prototype.seedFromExternalWalletPublicKey = function(xPubKey, source, index) {
  this.credentials = Credentials.fromExternalWalletPublicKey(xPubKey, source, index);
}


/**
 * Export wallet
 *
 * @param {Object} opts
 * @param {Boolean} opts.compressed
 * @param {Boolean} opts.noSign
 */
API.prototype.export = function(opts) {
  $.checkState(this.credentials);

  opts = opts || {};

  var output;

  var cred = Credentials.fromObj(this.credentials);
  if (opts.noSign) {
    delete cred.xPrivKey;
    delete cred.xPrivKeyEncrypted;
  }

  if (opts.compressed) {
    output = cred.exportCompressed();
  } else {
    output = JSON.stringify(cred.toObj());
  }

  return output;
}


/**
 * Import wallet
 *
 * @param {Object} opts
 * @param {Boolean} opts.compressed
 * @param {String} opts.password If the source has the private key encrypted, the password
 * will be needed for derive credentials fields.
 */
API.prototype.import = function(str, opts) {
  opts = opts || {};

  var credentials;
  try {
    if (opts.compressed) {
      credentials = Credentials.importCompressed(str, opts.password);
      // HACK: simulate incomplete credentials
      delete credentials.m;
    } else {
      credentials = Credentials.fromObj(JSON.parse(str));
    }
  } catch (ex) {
    throw new Error('Error importing from source:' + ex);
  }
  this.credentials = credentials;
};

/**
 * Do an HTTP request
 * @private
 *
 * @param {Object} method
 * @param {String} url
 * @param {Object} args
 * @param {Callback} cb
 */
API.prototype._doRequest = function(method, url, args, cb) {
  $.checkState(this.credentials);

  var reqSignature;

  var key = args._requestPrivKey || this.credentials.requestPrivKey;
  if (key) {
    delete args['_requestPrivKey'];
    reqSignature = API._signRequest(method, url, args, key);
  }

  var absUrl = this.baseUrl + url;
  var args = {
    // relUrl: only for testing with `supertest`
    relUrl: this.basePath + url,
    headers: {
      'x-identity': this.credentials.copayerId,
      'x-signature': reqSignature,
      'x-client-version': 'bws-' + Package.version,
    },
    method: method,
    url: absUrl,
    body: args,
    json: true,
    withCredentials: false,
    timeout: 10000
  };

  log.debug('Request Args', util.inspect(args, {
    depth: 10
  }));

  this.request(args, function(err, res, body) {
    log.debug(util.inspect(body, {
      depth: 10
    }));
<<<<<<< HEAD
    
    if (err)
      return cb({ code: err });
=======
    if (!res) {
      return cb({
        code: 'CONNERROR',
      });
    }
>>>>>>> b2e3da98

    if (res.statusCode != 200) {
      if (res.statusCode == 404)
        return cb({
          code: 'NOTFOUND'
        });

      if (!res.statusCode)
        return cb({
          code: 'CONNERROR',
        });

      return cb(API._parseError(body));
    }

    if (body === '{"error":"read ECONNRESET"}')
      return cb(JSON.parse(body));

    return cb(null, body, res.header);
  });
};

/**
 * Do a POST request
 * @private
 *
 * @param {String} url
 * @param {Object} args
 * @param {Callback} cb
 */
API.prototype._doPostRequest = function(url, args, cb) {
  return this._doRequest('post', url, args, cb);
};

API.prototype._doPutRequest = function(url, args, cb) {
  return this._doRequest('put', url, args, cb);
};

/**
 * Do a GET request
 * @private
 *
 * @param {String} url
 * @param {Callback} cb
 */
API.prototype._doGetRequest = function(url, cb) {
  url += url.indexOf('?') > 0 ? '&' : '?';
  url += 'r=' + _.random(10000, 99999);
  return this._doRequest('get', url, {}, cb);
};

/**
 * Do a DELETE request
 * @private
 *
 * @param {String} url
 * @param {Callback} cb
 */
API.prototype._doDeleteRequest = function(url, cb) {
  return this._doRequest('delete', url, {}, cb);
};

/**
 * Join
 * @private
 *
 * @param {String} walletId
 * @param {String} walletPrivKey
 * @param {String} xPubKey
 * @param {String} requestPubKey
 * @param {String} copayerName
 * @param {Object} Optional args
 * @param {Object} .isTemporaryRequestKey
 * @param {Callback} cb
 */
API.prototype._doJoinWallet = function(walletId, walletPrivKey, xPubKey, requestPubKey, copayerName, opts, cb) {
  opts = opts || {};
  $.shouldBeFunction(cb);

  var args = {
    walletId: walletId,
    name: copayerName,
    xPubKey: xPubKey,
    requestPubKey: requestPubKey,
    isTemporaryRequestKey: !!opts.isTemporaryRequestKey,
  };
  var hash = WalletUtils.getCopayerHash(args.name, args.xPubKey, args.requestPubKey);
  args.copayerSignature = WalletUtils.signMessage(hash, walletPrivKey);

  var url = '/v1/wallets/' + walletId + '/copayers';
  this._doPostRequest(url, args, function(err, body) {
    if (err) return cb(err);
    return cb(null, body.wallet);
  });
};

/**
 * Return if wallet is complete
 */
API.prototype.isComplete = function() {
  return this.credentials && this.credentials.isComplete();
};

/**
 * Is private key currently encrypted? (ie, locked)
 *
 * @return {Boolean}
 */
API.prototype.isPrivKeyEncrypted = function() {
  return this.credentials && this.credentials.isPrivKeyEncrypted();
};

/**
 * Is private key encryption setup?
 *
 * @return {Boolean}
 */
API.prototype.hasPrivKeyEncrypted = function() {
  return this.credentials && this.credentials.hasPrivKeyEncrypted();
};

/**
 * Is private key external?
 *
 * @return {Boolean}
 */
API.prototype.isPrivKeyExternal = function() {
  return this.credentials && this.credentials.hasExternalSource();
};

/**
 * Get external wallet source name
 *
 * @return {String}
 */
API.prototype.getPrivKeyExternalSourceName = function() {
  return this.credentials ? this.credentials.getExternalSourceName() : null;
};

/**
 * Get external wallet key index
 *
 * @return {Number}
 */
API.prototype.getExternalIndex = function() {
  return this.credentials ? this.credentials.getExternalIndex() : null;
};

/**
 * unlocks the private key. `lock` need to be called explicity
 * later to remove the unencrypted private key.
 *
 * @param password
 */
API.prototype.unlock = function(password) {
  try {
    this.credentials.unlock(password);
  } catch (e) {
    throw new Error('Could not unlock:' + e);
  }
};

/**
 * Can this credentials sign a transaction?
 * (Only returns fail on a 'proxy' setup for airgapped operation)
 *
 * @return {undefined}
 */
API.prototype.canSign = function() {
  return this.credentials && this.credentials.canSign();
};


API._extractPublicKeyRing = function(copayers) {
  return _.map(copayers, function(copayer) {
    var pkr = _.pick(copayer, ['xPubKey', 'requestPubKey', 'isTemporaryRequestKey']);
    pkr.copayerName = copayer.name;
    return pkr;
  });
};

/**
 * Open a wallet and try to complete the public key ring.
 *
 * @param {Callback} cb - The callback that handles the response. It returns a flag indicating that the wallet is complete.
 * @fires API#walletCompleted
 */
API.prototype.openWallet = function(cb) {
  $.checkState(this.credentials);

  var self = this;

  var wasComplete = self.credentials.isComplete();

  if (wasComplete && !self.credentials.hasTemporaryRequestKeys())
    return cb(null, true);

  self._doGetRequest('/v1/wallets/', function(err, ret) {
    if (err) return cb(err);
    var wallet = ret.wallet;

    if (wallet.status != 'complete')
      return cb();

    if (self.credentials.walletPrivKey) {

      if (!Verifier.checkCopayers(self.credentials, wallet.copayers)) {
        return cb(new ServerCompromisedError(
          'Copayers in the wallet could not be verified to have known the wallet secret'));
      }
    } else {
      log.warn('Could not verify copayers key (missing wallet Private Key)');
    }

    if (wasComplete) {

      // Wallet was completed. We are just updating temporary request keys

      self.credentials.updatePublicKeyRing(API._extractPublicKeyRing(wallet.copayers));
      if (!self.credentials.hasTemporaryRequestKeys())
        self.emit('walletCompleted', wallet);
    } else {


      // Wallet was not complete. We are completing it.

      self.credentials.addPublicKeyRing(API._extractPublicKeyRing(wallet.copayers));

      if (!self.credentials.hasWalletInfo()) {
        var me = _.find(wallet.copayers, {
          id: self.credentials.copayerId
        });
        self.credentials.addWalletInfo(wallet.id, wallet.name, wallet.m, wallet.n, null, me.name);
      }
      self.emit('walletCompleted', wallet);
    }
    if (ret.pendingTxps)
      self._processTxps(ret.pendingTxps);

    return cb(null, ret);
  });
};


/**
 * sets up encryption for the extended private key
 *
 * @param {String} password Password used to encrypt
 * @param {Object} opts optional: SJCL options to encrypt (.iter, .salt, etc).
 * @return {undefined}
 */
API.prototype.setPrivateKeyEncryption = function(password, opts) {
  this.credentials.setPrivateKeyEncryption(password, opts || API.privateKeyEncryptionOpts);
};

/**
 * disables encryption for private key.
 * wallet must be unlocked
 *
 */
API.prototype.disablePrivateKeyEncryption = function(password, opts) {
  return this.credentials.disablePrivateKeyEncryption();
};

/**
 * Locks private key (removes the unencrypted version and keep only the encrypted)
 *
 * @return {undefined}
 */
API.prototype.lock = function() {
  this.credentials.lock();
};


/**
 * Get current fee levels for the specified network
 *
 * @param {string} network - 'livenet' (default) or 'testnet'
 * @param {Callback} cb
 * @returns {Callback} cb - Returns error or an object with status information
 */
API.prototype.getFeeLevels = function(network, cb) {
  var self = this;

  $.checkArgument(network || _.contains(['livenet', 'testnet'], network));

  self._doGetRequest('/v1/feelevels/?network=' + (network || 'livenet'), function(err, result) {
    if (err) return cb(err);
    return cb(err, result);
  });
};

/**
 *
 * Create a wallet.
 * @param {String} walletName
 * @param {String} copayerName
 * @param {Number} m
 * @param {Number} n
 * @param {Object} opts (Optional: advanced options)
 * @param {String} opts.network - 'livenet' or 'testnet'
 * @param {String} opts.walletPrivKey - set a walletPrivKey (instead of random)
 * @param {String} opts.id - set a id for wallet (instead of server given)
 * @param cb
 * @return {undefined}
 */
API.prototype.createWallet = function(walletName, copayerName, m, n, opts, cb) {
  var self = this;
  if (opts) $.shouldBeObject(opts);
  opts = opts || {};

  var network = opts.network || 'livenet';
  if (!_.contains(['testnet', 'livenet'], network)) return cb(new Error('Invalid network'));

  if (!self.credentials) {
    log.info('Generating new keys');
    self.seedFromRandom(network);
  } else {
    log.info('Using existing keys');
  }

  if (network != self.credentials.network) {
    return cb(new Error('Existing keys were created for a different network'));
  }

  var walletPrivKey = opts.walletPrivKey || new Bitcore.PrivateKey();
  var args = {
    name: walletName,
    m: m,
    n: n,
    pubKey: (new Bitcore.PrivateKey(walletPrivKey)).toPublicKey().toString(),
    network: network,
    id: opts.id,
  };
  self._doPostRequest('/v1/wallets/', args, function(err, body) {
    if (err) return cb(err);

    var walletId = body.walletId;
    var secret = WalletUtils.toSecret(walletId, walletPrivKey, network);
    self.credentials.addWalletInfo(walletId, walletName, m, n, walletPrivKey.toString(), copayerName);

    self._doJoinWallet(walletId, walletPrivKey, self.credentials.xPubKey, self.credentials.requestPubKey, copayerName, {},
      function(err, wallet) {
        if (err) return cb(err);
        return cb(null, n > 1 ? secret : null);
      });
  });
};

/**
 * Join to an existent wallet
 *
 * @param {String} secret
 * @param {String} copayerName
 * @param {Callback} cb
 * @returns {Callback} cb - Returns the wallet
 */
API.prototype.joinWallet = function(secret, copayerName, cb) {
  var self = this;

  try {
    var secretData = WalletUtils.fromSecret(secret);
  } catch (ex) {
    return cb(ex);
  }

  if (!self.credentials) {
    self.seedFromRandom(secretData.network);
  }

  self._doJoinWallet(secretData.walletId, secretData.walletPrivKey, self.credentials.xPubKey, self.credentials.requestPubKey, copayerName, {},
    function(err, wallet) {
      if (err) return cb(err);
      self.credentials.addWalletInfo(wallet.id, wallet.name, wallet.m, wallet.n, secretData.walletPrivKey.toString(), copayerName);
      return cb(null, wallet);
    });
};

/**
 * Recreate a wallet
 *
 * @returns {Callback} cb - Returns the wallet
 */
API.prototype.recreateWallet = function(cb) {
  $.checkState(this.credentials && this.credentials.isComplete() && this.credentials.hasWalletInfo());

  var self = this;

  var walletPrivKey = Bitcore.PrivateKey.fromString(self.credentials.walletPrivKey);
  var walletId = self.credentials.walletId;
  var args = {
    name: self.credentials.walletName || 'recovered wallet',
    m: self.credentials.m,
    n: self.credentials.n,
    pubKey: walletPrivKey.toPublicKey().toString(),
    network: self.credentials.network,
    id: walletId,
  };
  self._doPostRequest('/v1/wallets/', args, function(err, body) {
    // Ignore error is wallet already exist
    if (err && err.code != 'WEXISTS') return cb(err);


    var i = 1;
    async.each(self.credentials.publicKeyRing, function(item, next) {
      var name = item.copayerName || ('copayer ' + i++);
      self._doJoinWallet(walletId, walletPrivKey, item.xPubKey, item.requestPubKey, name, {
        isTemporaryRequestKey: item.isTemporaryRequestKey,
      }, function(err) {
        //Ignore error is copayer already in wallet
        if (err && err.code == 'CINWALLET') return next();
        return next(err);
      });
    }, cb);
  });
};


/**
 * Get status of the wallet
 *
 * @param {Callback} cb
 * @returns {Callback} cb - Returns error or an object with status information
 */
API.prototype.getStatus = function(cb) {
  $.checkState(this.credentials);
  var self = this;

  self._doGetRequest('/v1/wallets/', function(err, result) {
    if (err) return cb(err);
    if (result.wallet.status == 'pending') {
      var cred = self.credentials;
      result.wallet.secret = WalletUtils.toSecret(cred.walletId, cred.walletPrivKey, cred.network);
    }
    self._processTxps(result.pendingTxps);
    return cb(err, result);
  });
};


/**
 * Get copayer preferences
 *
 * @param {Callback} cb
 * @return {Callback} cb - Return error or object
 */
API.prototype.getPreferences = function(cb) {
  $.checkState(this.credentials && this.credentials.isComplete());
  $.checkArgument(cb);

  var self = this;
  self._doGetRequest('/v1/preferences/', function(err, preferences) {
    if (err) return cb(err);
    return cb(null, preferences);
  });
};

/**
 * Save copayer preferences
 *
 * @param {Object} preferences
 * @param {Callback} cb
 * @return {Callback} cb - Return error or object
 */
API.prototype.savePreferences = function(preferences, cb) {
  $.checkState(this.credentials && this.credentials.isComplete());
  $.checkArgument(cb);

  var self = this;
  self._doPutRequest('/v1/preferences/', preferences, cb);
};


API.prototype._computeProposalSignature = function(args) {
  var hash;
  if (args.outputs) {
    $.shouldBeArray(args.outputs);
    // should match bws server createTx
    var proposalHeader = {
      outputs: _.map(args.outputs, function(output) {
        $.shouldBeNumber(output.amount);
        return _.pick(output, ['toAddress', 'amount', 'message']);
      }),
      message: args.message || null,
      payProUrl: args.payProUrl
    };
    hash = WalletUtils.getProposalHash(proposalHeader);
  } else {
    $.shouldBeNumber(args.amount);
    hash = WalletUtils.getProposalHash(args.toAddress, args.amount, args.message || null, args.payProUrl);
  }
  return WalletUtils.signMessage(hash, this.credentials.requestPrivKey);
}

/**
 * fetchPayPro
 *
 * @param opts.payProUrl  URL for paypro request
 * @returns {Callback} cb - Return error or the parsed payment protocol request
 * Returns (err,paypro)
 *  paypro.amount
 *  paypro.toAddress
 *  paypro.memo
 */
API.prototype.fetchPayPro = function(opts, cb) {
  $.checkArgument(opts)
    .checkArgument(opts.payProUrl);

  PayPro.get({
    url: opts.payProUrl,
    http: this.payProHttp,
  }, function(err, paypro) {
    if (err)
      return cb(err || 'Could not fetch PayPro request');

    return cb(null, paypro);
  });
};

/**
 * Gets list of utxos
 *
 * @param {Function} cb
 * @returns {Callback} cb - Return error or the list of utxos
 */
API.prototype.getUtxos = function(cb) {
  $.checkState(this.credentials && this.credentials.isComplete());
  this._doGetRequest('/v1/utxos/', cb);
};

/**
 * Send a transaction proposal
 *
 * @param {Object} opts
 * @param {String} opts.toAddress | opts.outputs[].toAddress
 * @param {Number} opts.amount | opts.outputs[].amount
 * @param {String} opts.message | opts.outputs[].message
 * @param {string} opts.feePerKb - Optional: Use an alternative fee per KB for this TX
 * @param {String} opts.payProUrl - Optional: Tx is from a payment protocol URL
 * @returns {Callback} cb - Return error or the transaction proposal
 */
API.prototype.sendTxProposal = function(opts, cb) {
  $.checkState(this.credentials && this.credentials.isComplete());
  $.checkArgument(opts);

  var self = this;

  var args = {
    toAddress: opts.toAddress,
    amount: opts.amount,
    message: API._encryptMessage(opts.message, this.credentials.sharedEncryptingKey) || null,
    feePerKb: opts.feePerKb,
    payProUrl: opts.payProUrl,
    type: opts.type,
    outputs: opts.outputs,
  };
  if (args.outputs) {
    _.each(args.outputs, function(o) {
      o.message = API._encryptMessage(o.message, self.credentials.sharedEncryptingKey) || null;
    });
  }
  log.debug('Generating & signing tx proposal:', JSON.stringify(args));
  args.proposalSignature = this._computeProposalSignature(args);

  this._doPostRequest('/v1/txproposals/', args, function(err, txp) {
    if (err) return cb(err);
    return cb(null, txp);
  });
};

/**
 * Create a new address
 *
 * @param {Callback} cb
 * @returns {Callback} cb - Return error or the address
 */
API.prototype.createAddress = function(cb) {
  $.checkState(this.credentials && this.credentials.isComplete());

  var self = this;

  self._doPostRequest('/v1/addresses/', {}, function(err, address) {
    if (err) return cb(err);

    if (!Verifier.checkAddress(self.credentials, address)) {
      return cb(new ServerCompromisedError('Server sent fake address'));
    }

    return cb(null, address);
  });
};

/**
 * Get your main addresses
 *
 * @param {Object} opts
 * @param {Boolean} opts.doNotVerify
 * @param {Callback} cb
 * @returns {Callback} cb - Return error or the array of addresses
 */
API.prototype.getMainAddresses = function(opts, cb) {
  $.checkState(this.credentials && this.credentials.isComplete());

  var self = this;

  self._doGetRequest('/v1/addresses/', function(err, addresses) {
    if (err) return cb(err);

    if (!opts.doNotVerify) {
      var fake = _.any(addresses, function(address) {
        return !Verifier.checkAddress(self.credentials, address);
      });
      if (fake)
        return cb(new ServerCompromisedError('Server sent fake address'));
    }
    return cb(null, addresses);
  });
};

/**
 * Update wallet balance
 *
 * @param {Callback} cb
 */
API.prototype.getBalance = function(cb) {
  $.checkState(this.credentials && this.credentials.isComplete());
  this._doGetRequest('/v1/balance/', cb);
};

/**
 * Get list of transactions proposals
 *
 * @param {Object} opts
 * @param {Boolean} opts.doNotVerify
 * @param {Boolean} opts.forAirGapped
 * @return {Callback} cb - Return error or array of transactions proposals
 */
API.prototype.getTxProposals = function(opts, cb) {
  $.checkState(this.credentials && this.credentials.isComplete());

  var self = this;

  self._doGetRequest('/v1/txproposals/', function(err, txps) {
    if (err) return cb(err);

    self._processTxps(txps);
    async.every(txps,
      function(txp, acb) {
        if (opts.doNotVerify) return acb(true);
        self.getPayPro(txp, function(err, paypro) {

          var isLegit = Verifier.checkTxProposal(self.credentials, txp, {
            paypro: paypro,
          });

          return acb(isLegit);
        });
      },
      function(isLegit) {
        if (!isLegit)
          return cb(new ServerCompromisedError('Server sent fake transaction proposal'));

        var result;
        if (opts.forAirGapped) {
          result = {
            txps: JSON.parse(JSON.stringify(txps)),
            encryptedPkr: WalletUtils.encryptMessage(JSON.stringify(self.credentials.publicKeyRing), self.credentials.personalEncryptingKey),
            m: self.credentials.m,
            n: self.credentials.n,
          };
        } else {
          result = txps;
        }
        return cb(null, result);
      });
  });
};

API.prototype.getPayPro = function(txp, cb) {
  var self = this;
  if (!txp.payProUrl || this.doNotVerifyPayPro)
    return cb();

  PayPro.get({
    url: txp.payProUrl,
    http: self.payProHttp,
  }, function(err, paypro) {
    if (err) return cb(new Error('Cannot check transaction now:' + err));
    return cb(null, paypro);
  });
};


/**
 * Sign a transaction proposal
 *
 * @param {Object} txp
 * @param {Callback} cb
 * @return {Callback} cb - Return error or object
 */
API.prototype.signTxProposal = function(txp, cb) {
  $.checkState(this.credentials && this.credentials.isComplete());
  $.checkArgument(txp.creatorId);

  var self = this;

  if (!self.canSign() && !txp.signatures)
    return cb(new Error('You do not have the required keys to sign transactions'));

  if (self.isPrivKeyEncrypted())
    return cb(new Error('Private Key is encrypted, cannot sign'));

  self.getPayPro(txp, function(err, paypro) {
    if (err) return cb(err);

    var isLegit = Verifier.checkTxProposal(self.credentials, txp, {
      paypro: paypro,
    });

    if (!isLegit)
      return cb(new ServerCompromisedError('Server sent fake transaction proposal'));

    var signatures = txp.signatures || WalletUtils.signTxp(txp, self.credentials.xPrivKey);

    var url = '/v1/txproposals/' + txp.id + '/signatures/';
    var args = {
      signatures: signatures
    };

    self._doPostRequest(url, args, function(err, txp) {
      if (err) return cb(err);
      self._processTxps([txp]);
      return cb(null, txp);
    });
  })
};

/**
 * Sign transaction proposal from AirGapped
 *
 * @param {Object} txp
 * @param {String} encryptedPkr
 * @param {Number} m
 * @param {Number} n
 * @return {Object} txp - Return transaction
 */
API.prototype.signTxProposalFromAirGapped = function(txp, encryptedPkr, m, n) {
  $.checkState(this.credentials);

  var self = this;

  if (!self.canSign())
    throw new Error('You do not have the required keys to sign transactions');

  if (self.isPrivKeyEncrypted())
    return cb(new Error('Private Key is encrypted, cannot sign'));

  var publicKeyRing;
  try {
    publicKeyRing = JSON.parse(WalletUtils.decryptMessage(encryptedPkr, self.credentials.personalEncryptingKey));
  } catch (ex) {
    throw new Error('Could not decrypt public key ring');
  }

  if (!_.isArray(publicKeyRing) || publicKeyRing.length != n) {
    throw new Error('Invalid public key ring');
  }

  self.credentials.m = m;
  self.credentials.n = n;
  self.credentials.addPublicKeyRing(publicKeyRing);

  if (!Verifier.checkTxProposalBody(self.credentials, txp))
    throw new Error('Fake transaction proposal');

  return WalletUtils.signTxp(txp, self.credentials.xPrivKey);
};


/**
 * Reject a transaction proposal
 *
 * @param {Object} txp
 * @param {String} reason
 * @param {Callback} cb
 * @return {Callback} cb - Return error or object
 */
API.prototype.rejectTxProposal = function(txp, reason, cb) {
  $.checkState(this.credentials && this.credentials.isComplete());
  $.checkArgument(cb);

  var self = this;

  var url = '/v1/txproposals/' + txp.id + '/rejections/';
  var args = {
    reason: API._encryptMessage(reason, self.credentials.sharedEncryptingKey) || '',
  };
  self._doPostRequest(url, args, function(err, txp) {
    if (err) return cb(err);
    self._processTxps([txp]);
    return cb(null, txp);
  });
};


API.prototype._doBroadcast = function(txp, cb) {
  var self = this;
  var url = '/v1/txproposals/' + txp.id + '/broadcast/';
  self._doPostRequest(url, {}, function(err, txp) {
    if (err) return cb(err);
    return cb(null, txp);
  });
};


/**
 * Broadcast a transaction proposal
 *
 * @param {Object} txp
 * @param {Callback} cb
 * @return {Callback} cb - Return error or object
 */
API.prototype.broadcastTxProposal = function(txp, cb) {
  $.checkState(this.credentials && this.credentials.isComplete());

  var self = this;

  self.getPayPro(txp, function(err, paypro) {

    if (paypro) {

      var t = WalletUtils.buildTx(txp);
      self.createAddress(function(err, addr) {
        if (err) return cb(err);

        PayPro.send({
          http: self.payProHttp,
          url: txp.payProUrl,
          amountSat: txp.amount,
          refundAddr: addr.address,
          merchant_data: paypro.merchant_data,
          rawTx: t.uncheckedSerialize(),
        }, function(err, ack, memo) {
          if (err) return cb(err);
          self._doBroadcast(txp, function(err, txp) {
            return cb(err, txp, memo);
          });
        });
      });
    } else {
      self._doBroadcast(txp, cb);
    }
  });
};

/**
 * Remove a transaction proposal
 *
 * @param {Object} txp
 * @param {Callback} cb
 * @return {Callback} cb - Return error or empty
 */
API.prototype.removeTxProposal = function(txp, cb) {
  $.checkState(this.credentials && this.credentials.isComplete());

  var self = this;

  var url = '/v1/txproposals/' + txp.id;
  self._doDeleteRequest(url, function(err) {
    return cb(err);
  });
};

/**
 * Get transaction history
 *
 * @param {Object} opts
 * @param {Number} opts.skip (defaults to 0)
 * @param {Number} opts.limit
 * @param {Callback} cb
 * @return {Callback} cb - Return error or array of transactions
 */
API.prototype.getTxHistory = function(opts, cb) {
  $.checkState(this.credentials && this.credentials.isComplete());

  var self = this;
  var args = [];
  if (opts) {
    if (opts.skip) args.push('skip=' + opts.skip);
    if (opts.limit) args.push('limit=' + opts.limit);
  }
  var qs = '';
  if (args.length > 0) {
    qs = '?' + args.join('&');
  }

  var url = '/v1/txhistory/' + qs;
  self._doGetRequest(url, function(err, txs) {
    if (err) return cb(err);
    self._processTxps(txs);
    return cb(null, txs);
  });
};

/**
 * getTx
 *
 * @param {String} TransactionId
 * @return {Callback} cb - Return error or transaction
 */
API.prototype.getTx = function(id, cb) {
  $.checkState(this.credentials && this.credentials.isComplete());

  var self = this;
  var url = '/v1/txproposals/' + id;
  this._doGetRequest(url, function(err, tx) {
    if (err) return cb(err);

    self._processTxps([tx]);
    return cb(null, tx);
  });
};


/**
 * Start an address scanning process.
 * When finished, the scanning process will send a notification 'ScanFinished' to all copayers.
 *
 * @param {Object} opts
 * @param {Boolean} opts.includeCopayerBranches (defaults to false)
 * @param {Callback} cb
 */
API.prototype.startScan = function(opts, cb) {
  $.checkState(this.credentials && this.credentials.isComplete());

  var self = this;

  var args = {
    includeCopayerBranches: opts.includeCopayerBranches,
  };

  self._doPostRequest('/v1/addresses/scan', args, function(err) {
    return cb(err);
  });
};

/*
 *
 * Compatibility Functions
 *
 */

API.prototype._oldCopayDecrypt = function(username, password, blob) {
  var SEP1 = '@#$';
  var SEP2 = '%^#@';

  var decrypted;
  try {
    var passphrase = username + SEP1 + password;
    decrypted = sjcl.decrypt(passphrase, blob);
  } catch (e) {
    passphrase = username + SEP2 + password;
    try {
      decrypted = sjcl.decrypt(passphrase, blob);
    } catch (e) {
      log.debug(e);
    };
  }

  if (!decrypted)
    return null;

  var ret;
  try {
    ret = JSON.parse(decrypted);
  } catch (e) {};
  return ret;
};


API.prototype.getWalletIdsFromOldCopay = function(username, password, blob) {
  var p = this._oldCopayDecrypt(username, password, blob);
  if (!p) return null;
  var ids = p.walletIds.concat(_.keys(p.focusedTimestamps));
  return _.uniq(ids);
};

API.prototype._walletPrivKeyFromOldCopayWallet = function(w) {
  // IN BWS, the master Pub Keys are not sent to the server, 
  // so it is safe to use them as seed for wallet's shared secret.
  var seed = w.publicKeyRing.copayersExtPubKeys.sort().join('');
  var seedBuf = new Buffer(seed);
  var privKey = new Bitcore.PrivateKey.fromBuffer(Bitcore.crypto.Hash.sha256(seedBuf));
  return privKey.toString();
};

/**
 * createWalletFromOldCopay
 *
 * @param username
 * @param password
 * @param blob
 * @param cb
 * @return {undefined}
 */
API.prototype.createWalletFromOldCopay = function(username, password, blob, cb) {
  var self = this;
  var w = this._oldCopayDecrypt(username, password, blob);
  if (!w) return cb('Could not decrypt');

  if (w.publicKeyRing.copayersExtPubKeys.length != w.opts.totalCopayers)
    return cb('Wallet is incomplete, cannot be imported');

  var m = w.opts.requiredCopayers;
  var n = w.opts.totalCopayers;
  var walletId = w.opts.id;
  var walletName = w.opts.name;
  var network = w.opts.networkName;
  this.credentials = Credentials.fromOldCopayWallet(w);
  var walletPrivKey = this._walletPrivKeyFromOldCopayWallet(w);
  var copayerName = this.credentials.copayerName;

  // First: Try to get the wallet with the imported credentials...
  this.getStatus(function(err) {
    // No error? -> Wallet is ready.
    if (!err) {
      log.debug('Wallet is already imported');
      self.credentials.addWalletInfo(walletId, walletName, m, n,
        walletPrivKey, copayerName);
      return cb();
    };

    self.createWallet(walletName, copayerName, m, n, {
      network: network,
      id: walletId,
      walletPrivKey: walletPrivKey,
    }, function(err, secret) {
      if (err && err.code == 'WEXISTS') {

        self.credentials.addWalletInfo(walletId, walletName, m, n,
          walletPrivKey, copayerName);

        return self._replaceTemporaryRequestKey(function(err) {
          if (err) return cb(err);
          self.openWallet(function(err) {
            return cb(err, true);
          });
        });
      }
      if (err) return cb(err);

      var i = 1;
      async.eachSeries(self.credentials.publicKeyRing, function(item, next) {
        if (item.xPubKey == self.credentials.xPubKey)
          return next();
        self._doJoinWallet(walletId, walletPrivKey, item.xPubKey, item.requestPubKey, item.copayerName, {
          isTemporaryRequestKey: true
        }, next);
      }, cb);
    });
  });
};

/*
Replace temporary request key
 */
API.prototype._replaceTemporaryRequestKey = function(cb) {
  $.checkState(this.credentials && this.credentials.isComplete());

  var args = {
    name: this.credentials.copayerName,
    xPubKey: this.credentials.xPubKey,
    requestPubKey: this.credentials.requestPubKey,
    isTemporaryRequestKey: false,
  };

  var hash = WalletUtils.getCopayerHash(args.name, args.xPubKey, args.requestPubKey);
  args.copayerSignature = WalletUtils.signMessage(hash, this.credentials.walletPrivKey);

  // Use tmp request key to create the request.
  var path0 = WalletUtils.PATHS.BASE_ADDRESS_DERIVATION;
  var requestDerivationBase = (new Bitcore.HDPrivateKey(this.credentials.xPrivKey))
    .derive(path0);

  var path1 = WalletUtils.PATHS.TMP_REQUEST_KEY;
  var requestDerivation = requestDerivationBase.derive(path1);
  args._requestPrivKey = requestDerivation.privateKey.toString();


  this._doPutRequest('/v1/copayers/', args, function(err, wallet) {
    if (err) return cb(err);
    return cb(null, wallet);
  });
};


module.exports = API;<|MERGE_RESOLUTION|>--- conflicted
+++ resolved
@@ -1,1460 +1,1454 @@
-/** @namespace Client.API */
-'use strict';
-
-var _ = require('lodash');
-var $ = require('preconditions').singleton();
-var util = require('util');
-var async = require('async');
-var events = require('events');
-var WalletUtils = require('bitcore-wallet-utils');
-var Bitcore = WalletUtils.Bitcore;
-var sjcl = require('sjcl');
-var io = require('socket.io-client');
-var url = require('url');
-var uuid = require('uuid');
-
-var PhysicalNetwork = require('./PhysicalNetwork').singleton;
-var network = PhysicalNetwork.getInstance();
-
-var request;
-if (process && !process.browser) {
-  request = require('request');
-} else {
-  request = require('browser-request');
-}
-
-var PayPro = require('./paypro');
-var log = require('./log');
-var Credentials = require('./credentials');
-var Verifier = require('./verifier');
-var ServerCompromisedError = require('./servercompromisederror');
-var ClientError = require('./clienterror');
-var Package = require('../package.json');
-
-var BASE_URL = 'http://localhost:3232/bws/api';
-
-/**
- * @desc ClientAPI constructor.
- *
- * @param {Object} opts
- * @constructor
- */
-function API(opts) {
-  opts = opts || {};
-
-  this.verbose = !!opts.verbose;
-  this.request = opts.request || request;
-  this.baseUrl = opts.baseUrl || BASE_URL;
-  var parsedUrl = url.parse(this.baseUrl);
-  this.basePath = parsedUrl.path;
-  this.baseHost = parsedUrl.protocol + '//' + parsedUrl.host;
-  this.payProHttp = null; // Only for testing
-  this.doNotVerifyPayPro = opts.doNotVerifyPayPro;
-  this.connectionId = uuid.v4();
-
-  this.transports = opts.transports || ['polling', 'websocket'];
-
-
-  if (this.verbose) {
-    log.setLevel('debug');
-  } else {
-    log.setLevel('info');
-  }
-};
-util.inherits(API, events.EventEmitter);
-
-API.privateKeyEncryptionOpts = {
-  iter: 10000
-};
-
-API.prototype.initNotifications = function(cb) {
-  $.checkState(this.credentials);
-
-  var self = this;
-  network.registerReceiver(
-    this.connectionId,
-    {
-      'connect': function(){
-        network.send(self.connectionId, 'wallet_connected');
-      },
-      'challenge': function(nonce){
-        $.checkArgument(nonce);
-
-        var auth = {
-          copayerId: self.credentials.copayerId,
-          message: nonce,
-          signature: WalletUtils.signMessage(nonce, self.credentials.requestPrivKey),
-        };
-        network.send(self.connectionId, 'authorize', auth);
-      },
-      'authorized': function(){
-        return cb();
-      },
-      'unauthorized': function(){
-        return cb(new Error('Could not establish web-sockets connection: Unauthorized'));
-      },
-      'notification': function(data){
-        if (data.creatorId != self.credentials.copayerId) {
-          self.emit('notification', data);
-        }
-      },
-      'reconnecting': function(){
-        self.emit('reconnecting');
-      },
-      'reconnect': function(){
-        self.emit('reconnect');
-      }
-    }
-  );
-  network.startNetwork(this.connectionId, this.baseHost, {
-    'reconnection': true,
-    'reconnectionDelay': 5000,
-    'secure': true,
-    'transports': self.transports,
-  });
-};
-
-/**
- * Encrypt a message
- * @private
- * @static
- * @memberof Client.API
- * @param {String} message
- * @param {String} encryptingKey
- */
-API._encryptMessage = function(message, encryptingKey) {
-  if (!message) return null;
-  return WalletUtils.encryptMessage(message, encryptingKey);
-};
-
-/**
- * Decrypt a message
- * @private
- * @static
- * @memberof Client.API
- * @param {String} message
- * @param {String} encryptingKey
- */
-API._decryptMessage = function(message, encryptingKey) {
-  if (!message) return '';
-  try {
-    return WalletUtils.decryptMessage(message, encryptingKey);
-  } catch (ex) {
-    return '<ECANNOTDECRYPT>';
-  }
-};
-
-/**
- * Decrypt text fields in transaction proposals
- * @private
- * @static
- * @memberof Client.API
- * @param {Array} txps
- * @param {String} encryptingKey
- */
-API.prototype._processTxps = function(txps) {
-  var self = this;
-  var encryptingKey = self.credentials.sharedEncryptingKey;
-
-  if (!txps) return;
-  _.each([].concat(txps), function(txp) {
-    txp.encryptedMessage = txp.message;
-    txp.message = API._decryptMessage(txp.message, encryptingKey) || null;
-
-    _.each(txp.actions, function(action) {
-      action.comment = API._decryptMessage(action.comment, encryptingKey);
-      // TODO get copayerName from Credentials -> copayerId to copayerName
-      // action.copayerName = null;
-    });
-    _.each(txp.outputs, function(output) {
-      output.encryptedMessage = output.message;
-      output.message = API._decryptMessage(output.message, encryptingKey) || null;
-    });
-  });
-};
-
-/**
- * Parse errors
- * @private
- * @static
- * @memberof Client.API
- * @param {Object} body
- */
-API._parseError = function(body) {
-  if (_.isString(body)) {
-    try {
-      body = JSON.parse(body);
-    } catch (e) {
-      body = {
-        error: body
-      };
-    }
-  }
-  var ret;
-  if (body && body.code) {
-    ret = new ClientError(body.code, body.message);
-  } else {
-    ret = {
-      code: 'ERROR',
-      error: body ? body.error : 'There was an unknown error processing the request',
-    };
-  }
-  log.error(ret);
-  return ret;
-};
-
-/**
- * Sign an HTTP request
- * @private
- * @static
- * @memberof Client.API
- * @param {String} method - The HTTP method
- * @param {String} url - The URL for the request
- * @param {Object} args - The arguments in case this is a POST/PUT request
- * @param {String} privKey - Private key to sign the request
- */
-API._signRequest = function(method, url, args, privKey) {
-  var message = [method.toLowerCase(), url, JSON.stringify(args)].join('|');
-  return WalletUtils.signMessage(message, privKey);
-};
-
-
-/**
- * Seed from random
- *
- * @param {String} network
- */
-API.prototype.seedFromRandom = function(network) {
-  this.credentials = Credentials.create(network);
-};
-
-/**
- * Seed from extended private key
- *
- * @param {String} xPrivKey
- */
-API.prototype.seedFromExtendedPrivateKey = function(xPrivKey) {
-  this.credentials = Credentials.fromExtendedPrivateKey(xPrivKey);
-};
-
-/**
- * Seed from external wallet public key
- *
- * @param {String} xPubKey - Extended public key
- * @param {String} source - name of external wallet source (ex: ledger)
- * @params{Number} index - index of the external key
- */
-API.prototype.seedFromExternalWalletPublicKey = function(xPubKey, source, index) {
-  this.credentials = Credentials.fromExternalWalletPublicKey(xPubKey, source, index);
-}
-
-
-/**
- * Export wallet
- *
- * @param {Object} opts
- * @param {Boolean} opts.compressed
- * @param {Boolean} opts.noSign
- */
-API.prototype.export = function(opts) {
-  $.checkState(this.credentials);
-
-  opts = opts || {};
-
-  var output;
-
-  var cred = Credentials.fromObj(this.credentials);
-  if (opts.noSign) {
-    delete cred.xPrivKey;
-    delete cred.xPrivKeyEncrypted;
-  }
-
-  if (opts.compressed) {
-    output = cred.exportCompressed();
-  } else {
-    output = JSON.stringify(cred.toObj());
-  }
-
-  return output;
-}
-
-
-/**
- * Import wallet
- *
- * @param {Object} opts
- * @param {Boolean} opts.compressed
- * @param {String} opts.password If the source has the private key encrypted, the password
- * will be needed for derive credentials fields.
- */
-API.prototype.import = function(str, opts) {
-  opts = opts || {};
-
-  var credentials;
-  try {
-    if (opts.compressed) {
-      credentials = Credentials.importCompressed(str, opts.password);
-      // HACK: simulate incomplete credentials
-      delete credentials.m;
-    } else {
-      credentials = Credentials.fromObj(JSON.parse(str));
-    }
-  } catch (ex) {
-    throw new Error('Error importing from source:' + ex);
-  }
-  this.credentials = credentials;
-};
-
-/**
- * Do an HTTP request
- * @private
- *
- * @param {Object} method
- * @param {String} url
- * @param {Object} args
- * @param {Callback} cb
- */
-API.prototype._doRequest = function(method, url, args, cb) {
-  $.checkState(this.credentials);
-
-  var reqSignature;
-
-  var key = args._requestPrivKey || this.credentials.requestPrivKey;
-  if (key) {
-    delete args['_requestPrivKey'];
-    reqSignature = API._signRequest(method, url, args, key);
-  }
-
-  var absUrl = this.baseUrl + url;
-  var args = {
-    // relUrl: only for testing with `supertest`
-    relUrl: this.basePath + url,
-    headers: {
-      'x-identity': this.credentials.copayerId,
-      'x-signature': reqSignature,
-      'x-client-version': 'bws-' + Package.version,
-    },
-    method: method,
-    url: absUrl,
-    body: args,
-    json: true,
-    withCredentials: false,
-    timeout: 10000
-  };
-
-  log.debug('Request Args', util.inspect(args, {
-    depth: 10
-  }));
-
-  this.request(args, function(err, res, body) {
-    log.debug(util.inspect(body, {
-      depth: 10
-    }));
-<<<<<<< HEAD
-    
-    if (err)
-      return cb({ code: err });
-=======
-    if (!res) {
-      return cb({
-        code: 'CONNERROR',
-      });
-    }
->>>>>>> b2e3da98
-
-    if (res.statusCode != 200) {
-      if (res.statusCode == 404)
-        return cb({
-          code: 'NOTFOUND'
-        });
-
-      if (!res.statusCode)
-        return cb({
-          code: 'CONNERROR',
-        });
-
-      return cb(API._parseError(body));
-    }
-
-    if (body === '{"error":"read ECONNRESET"}')
-      return cb(JSON.parse(body));
-
-    return cb(null, body, res.header);
-  });
-};
-
-/**
- * Do a POST request
- * @private
- *
- * @param {String} url
- * @param {Object} args
- * @param {Callback} cb
- */
-API.prototype._doPostRequest = function(url, args, cb) {
-  return this._doRequest('post', url, args, cb);
-};
-
-API.prototype._doPutRequest = function(url, args, cb) {
-  return this._doRequest('put', url, args, cb);
-};
-
-/**
- * Do a GET request
- * @private
- *
- * @param {String} url
- * @param {Callback} cb
- */
-API.prototype._doGetRequest = function(url, cb) {
-  url += url.indexOf('?') > 0 ? '&' : '?';
-  url += 'r=' + _.random(10000, 99999);
-  return this._doRequest('get', url, {}, cb);
-};
-
-/**
- * Do a DELETE request
- * @private
- *
- * @param {String} url
- * @param {Callback} cb
- */
-API.prototype._doDeleteRequest = function(url, cb) {
-  return this._doRequest('delete', url, {}, cb);
-};
-
-/**
- * Join
- * @private
- *
- * @param {String} walletId
- * @param {String} walletPrivKey
- * @param {String} xPubKey
- * @param {String} requestPubKey
- * @param {String} copayerName
- * @param {Object} Optional args
- * @param {Object} .isTemporaryRequestKey
- * @param {Callback} cb
- */
-API.prototype._doJoinWallet = function(walletId, walletPrivKey, xPubKey, requestPubKey, copayerName, opts, cb) {
-  opts = opts || {};
-  $.shouldBeFunction(cb);
-
-  var args = {
-    walletId: walletId,
-    name: copayerName,
-    xPubKey: xPubKey,
-    requestPubKey: requestPubKey,
-    isTemporaryRequestKey: !!opts.isTemporaryRequestKey,
-  };
-  var hash = WalletUtils.getCopayerHash(args.name, args.xPubKey, args.requestPubKey);
-  args.copayerSignature = WalletUtils.signMessage(hash, walletPrivKey);
-
-  var url = '/v1/wallets/' + walletId + '/copayers';
-  this._doPostRequest(url, args, function(err, body) {
-    if (err) return cb(err);
-    return cb(null, body.wallet);
-  });
-};
-
-/**
- * Return if wallet is complete
- */
-API.prototype.isComplete = function() {
-  return this.credentials && this.credentials.isComplete();
-};
-
-/**
- * Is private key currently encrypted? (ie, locked)
- *
- * @return {Boolean}
- */
-API.prototype.isPrivKeyEncrypted = function() {
-  return this.credentials && this.credentials.isPrivKeyEncrypted();
-};
-
-/**
- * Is private key encryption setup?
- *
- * @return {Boolean}
- */
-API.prototype.hasPrivKeyEncrypted = function() {
-  return this.credentials && this.credentials.hasPrivKeyEncrypted();
-};
-
-/**
- * Is private key external?
- *
- * @return {Boolean}
- */
-API.prototype.isPrivKeyExternal = function() {
-  return this.credentials && this.credentials.hasExternalSource();
-};
-
-/**
- * Get external wallet source name
- *
- * @return {String}
- */
-API.prototype.getPrivKeyExternalSourceName = function() {
-  return this.credentials ? this.credentials.getExternalSourceName() : null;
-};
-
-/**
- * Get external wallet key index
- *
- * @return {Number}
- */
-API.prototype.getExternalIndex = function() {
-  return this.credentials ? this.credentials.getExternalIndex() : null;
-};
-
-/**
- * unlocks the private key. `lock` need to be called explicity
- * later to remove the unencrypted private key.
- *
- * @param password
- */
-API.prototype.unlock = function(password) {
-  try {
-    this.credentials.unlock(password);
-  } catch (e) {
-    throw new Error('Could not unlock:' + e);
-  }
-};
-
-/**
- * Can this credentials sign a transaction?
- * (Only returns fail on a 'proxy' setup for airgapped operation)
- *
- * @return {undefined}
- */
-API.prototype.canSign = function() {
-  return this.credentials && this.credentials.canSign();
-};
-
-
-API._extractPublicKeyRing = function(copayers) {
-  return _.map(copayers, function(copayer) {
-    var pkr = _.pick(copayer, ['xPubKey', 'requestPubKey', 'isTemporaryRequestKey']);
-    pkr.copayerName = copayer.name;
-    return pkr;
-  });
-};
-
-/**
- * Open a wallet and try to complete the public key ring.
- *
- * @param {Callback} cb - The callback that handles the response. It returns a flag indicating that the wallet is complete.
- * @fires API#walletCompleted
- */
-API.prototype.openWallet = function(cb) {
-  $.checkState(this.credentials);
-
-  var self = this;
-
-  var wasComplete = self.credentials.isComplete();
-
-  if (wasComplete && !self.credentials.hasTemporaryRequestKeys())
-    return cb(null, true);
-
-  self._doGetRequest('/v1/wallets/', function(err, ret) {
-    if (err) return cb(err);
-    var wallet = ret.wallet;
-
-    if (wallet.status != 'complete')
-      return cb();
-
-    if (self.credentials.walletPrivKey) {
-
-      if (!Verifier.checkCopayers(self.credentials, wallet.copayers)) {
-        return cb(new ServerCompromisedError(
-          'Copayers in the wallet could not be verified to have known the wallet secret'));
-      }
-    } else {
-      log.warn('Could not verify copayers key (missing wallet Private Key)');
-    }
-
-    if (wasComplete) {
-
-      // Wallet was completed. We are just updating temporary request keys
-
-      self.credentials.updatePublicKeyRing(API._extractPublicKeyRing(wallet.copayers));
-      if (!self.credentials.hasTemporaryRequestKeys())
-        self.emit('walletCompleted', wallet);
-    } else {
-
-
-      // Wallet was not complete. We are completing it.
-
-      self.credentials.addPublicKeyRing(API._extractPublicKeyRing(wallet.copayers));
-
-      if (!self.credentials.hasWalletInfo()) {
-        var me = _.find(wallet.copayers, {
-          id: self.credentials.copayerId
-        });
-        self.credentials.addWalletInfo(wallet.id, wallet.name, wallet.m, wallet.n, null, me.name);
-      }
-      self.emit('walletCompleted', wallet);
-    }
-    if (ret.pendingTxps)
-      self._processTxps(ret.pendingTxps);
-
-    return cb(null, ret);
-  });
-};
-
-
-/**
- * sets up encryption for the extended private key
- *
- * @param {String} password Password used to encrypt
- * @param {Object} opts optional: SJCL options to encrypt (.iter, .salt, etc).
- * @return {undefined}
- */
-API.prototype.setPrivateKeyEncryption = function(password, opts) {
-  this.credentials.setPrivateKeyEncryption(password, opts || API.privateKeyEncryptionOpts);
-};
-
-/**
- * disables encryption for private key.
- * wallet must be unlocked
- *
- */
-API.prototype.disablePrivateKeyEncryption = function(password, opts) {
-  return this.credentials.disablePrivateKeyEncryption();
-};
-
-/**
- * Locks private key (removes the unencrypted version and keep only the encrypted)
- *
- * @return {undefined}
- */
-API.prototype.lock = function() {
-  this.credentials.lock();
-};
-
-
-/**
- * Get current fee levels for the specified network
- *
- * @param {string} network - 'livenet' (default) or 'testnet'
- * @param {Callback} cb
- * @returns {Callback} cb - Returns error or an object with status information
- */
-API.prototype.getFeeLevels = function(network, cb) {
-  var self = this;
-
-  $.checkArgument(network || _.contains(['livenet', 'testnet'], network));
-
-  self._doGetRequest('/v1/feelevels/?network=' + (network || 'livenet'), function(err, result) {
-    if (err) return cb(err);
-    return cb(err, result);
-  });
-};
-
-/**
- *
- * Create a wallet.
- * @param {String} walletName
- * @param {String} copayerName
- * @param {Number} m
- * @param {Number} n
- * @param {Object} opts (Optional: advanced options)
- * @param {String} opts.network - 'livenet' or 'testnet'
- * @param {String} opts.walletPrivKey - set a walletPrivKey (instead of random)
- * @param {String} opts.id - set a id for wallet (instead of server given)
- * @param cb
- * @return {undefined}
- */
-API.prototype.createWallet = function(walletName, copayerName, m, n, opts, cb) {
-  var self = this;
-  if (opts) $.shouldBeObject(opts);
-  opts = opts || {};
-
-  var network = opts.network || 'livenet';
-  if (!_.contains(['testnet', 'livenet'], network)) return cb(new Error('Invalid network'));
-
-  if (!self.credentials) {
-    log.info('Generating new keys');
-    self.seedFromRandom(network);
-  } else {
-    log.info('Using existing keys');
-  }
-
-  if (network != self.credentials.network) {
-    return cb(new Error('Existing keys were created for a different network'));
-  }
-
-  var walletPrivKey = opts.walletPrivKey || new Bitcore.PrivateKey();
-  var args = {
-    name: walletName,
-    m: m,
-    n: n,
-    pubKey: (new Bitcore.PrivateKey(walletPrivKey)).toPublicKey().toString(),
-    network: network,
-    id: opts.id,
-  };
-  self._doPostRequest('/v1/wallets/', args, function(err, body) {
-    if (err) return cb(err);
-
-    var walletId = body.walletId;
-    var secret = WalletUtils.toSecret(walletId, walletPrivKey, network);
-    self.credentials.addWalletInfo(walletId, walletName, m, n, walletPrivKey.toString(), copayerName);
-
-    self._doJoinWallet(walletId, walletPrivKey, self.credentials.xPubKey, self.credentials.requestPubKey, copayerName, {},
-      function(err, wallet) {
-        if (err) return cb(err);
-        return cb(null, n > 1 ? secret : null);
-      });
-  });
-};
-
-/**
- * Join to an existent wallet
- *
- * @param {String} secret
- * @param {String} copayerName
- * @param {Callback} cb
- * @returns {Callback} cb - Returns the wallet
- */
-API.prototype.joinWallet = function(secret, copayerName, cb) {
-  var self = this;
-
-  try {
-    var secretData = WalletUtils.fromSecret(secret);
-  } catch (ex) {
-    return cb(ex);
-  }
-
-  if (!self.credentials) {
-    self.seedFromRandom(secretData.network);
-  }
-
-  self._doJoinWallet(secretData.walletId, secretData.walletPrivKey, self.credentials.xPubKey, self.credentials.requestPubKey, copayerName, {},
-    function(err, wallet) {
-      if (err) return cb(err);
-      self.credentials.addWalletInfo(wallet.id, wallet.name, wallet.m, wallet.n, secretData.walletPrivKey.toString(), copayerName);
-      return cb(null, wallet);
-    });
-};
-
-/**
- * Recreate a wallet
- *
- * @returns {Callback} cb - Returns the wallet
- */
-API.prototype.recreateWallet = function(cb) {
-  $.checkState(this.credentials && this.credentials.isComplete() && this.credentials.hasWalletInfo());
-
-  var self = this;
-
-  var walletPrivKey = Bitcore.PrivateKey.fromString(self.credentials.walletPrivKey);
-  var walletId = self.credentials.walletId;
-  var args = {
-    name: self.credentials.walletName || 'recovered wallet',
-    m: self.credentials.m,
-    n: self.credentials.n,
-    pubKey: walletPrivKey.toPublicKey().toString(),
-    network: self.credentials.network,
-    id: walletId,
-  };
-  self._doPostRequest('/v1/wallets/', args, function(err, body) {
-    // Ignore error is wallet already exist
-    if (err && err.code != 'WEXISTS') return cb(err);
-
-
-    var i = 1;
-    async.each(self.credentials.publicKeyRing, function(item, next) {
-      var name = item.copayerName || ('copayer ' + i++);
-      self._doJoinWallet(walletId, walletPrivKey, item.xPubKey, item.requestPubKey, name, {
-        isTemporaryRequestKey: item.isTemporaryRequestKey,
-      }, function(err) {
-        //Ignore error is copayer already in wallet
-        if (err && err.code == 'CINWALLET') return next();
-        return next(err);
-      });
-    }, cb);
-  });
-};
-
-
-/**
- * Get status of the wallet
- *
- * @param {Callback} cb
- * @returns {Callback} cb - Returns error or an object with status information
- */
-API.prototype.getStatus = function(cb) {
-  $.checkState(this.credentials);
-  var self = this;
-
-  self._doGetRequest('/v1/wallets/', function(err, result) {
-    if (err) return cb(err);
-    if (result.wallet.status == 'pending') {
-      var cred = self.credentials;
-      result.wallet.secret = WalletUtils.toSecret(cred.walletId, cred.walletPrivKey, cred.network);
-    }
-    self._processTxps(result.pendingTxps);
-    return cb(err, result);
-  });
-};
-
-
-/**
- * Get copayer preferences
- *
- * @param {Callback} cb
- * @return {Callback} cb - Return error or object
- */
-API.prototype.getPreferences = function(cb) {
-  $.checkState(this.credentials && this.credentials.isComplete());
-  $.checkArgument(cb);
-
-  var self = this;
-  self._doGetRequest('/v1/preferences/', function(err, preferences) {
-    if (err) return cb(err);
-    return cb(null, preferences);
-  });
-};
-
-/**
- * Save copayer preferences
- *
- * @param {Object} preferences
- * @param {Callback} cb
- * @return {Callback} cb - Return error or object
- */
-API.prototype.savePreferences = function(preferences, cb) {
-  $.checkState(this.credentials && this.credentials.isComplete());
-  $.checkArgument(cb);
-
-  var self = this;
-  self._doPutRequest('/v1/preferences/', preferences, cb);
-};
-
-
-API.prototype._computeProposalSignature = function(args) {
-  var hash;
-  if (args.outputs) {
-    $.shouldBeArray(args.outputs);
-    // should match bws server createTx
-    var proposalHeader = {
-      outputs: _.map(args.outputs, function(output) {
-        $.shouldBeNumber(output.amount);
-        return _.pick(output, ['toAddress', 'amount', 'message']);
-      }),
-      message: args.message || null,
-      payProUrl: args.payProUrl
-    };
-    hash = WalletUtils.getProposalHash(proposalHeader);
-  } else {
-    $.shouldBeNumber(args.amount);
-    hash = WalletUtils.getProposalHash(args.toAddress, args.amount, args.message || null, args.payProUrl);
-  }
-  return WalletUtils.signMessage(hash, this.credentials.requestPrivKey);
-}
-
-/**
- * fetchPayPro
- *
- * @param opts.payProUrl  URL for paypro request
- * @returns {Callback} cb - Return error or the parsed payment protocol request
- * Returns (err,paypro)
- *  paypro.amount
- *  paypro.toAddress
- *  paypro.memo
- */
-API.prototype.fetchPayPro = function(opts, cb) {
-  $.checkArgument(opts)
-    .checkArgument(opts.payProUrl);
-
-  PayPro.get({
-    url: opts.payProUrl,
-    http: this.payProHttp,
-  }, function(err, paypro) {
-    if (err)
-      return cb(err || 'Could not fetch PayPro request');
-
-    return cb(null, paypro);
-  });
-};
-
-/**
- * Gets list of utxos
- *
- * @param {Function} cb
- * @returns {Callback} cb - Return error or the list of utxos
- */
-API.prototype.getUtxos = function(cb) {
-  $.checkState(this.credentials && this.credentials.isComplete());
-  this._doGetRequest('/v1/utxos/', cb);
-};
-
-/**
- * Send a transaction proposal
- *
- * @param {Object} opts
- * @param {String} opts.toAddress | opts.outputs[].toAddress
- * @param {Number} opts.amount | opts.outputs[].amount
- * @param {String} opts.message | opts.outputs[].message
- * @param {string} opts.feePerKb - Optional: Use an alternative fee per KB for this TX
- * @param {String} opts.payProUrl - Optional: Tx is from a payment protocol URL
- * @returns {Callback} cb - Return error or the transaction proposal
- */
-API.prototype.sendTxProposal = function(opts, cb) {
-  $.checkState(this.credentials && this.credentials.isComplete());
-  $.checkArgument(opts);
-
-  var self = this;
-
-  var args = {
-    toAddress: opts.toAddress,
-    amount: opts.amount,
-    message: API._encryptMessage(opts.message, this.credentials.sharedEncryptingKey) || null,
-    feePerKb: opts.feePerKb,
-    payProUrl: opts.payProUrl,
-    type: opts.type,
-    outputs: opts.outputs,
-  };
-  if (args.outputs) {
-    _.each(args.outputs, function(o) {
-      o.message = API._encryptMessage(o.message, self.credentials.sharedEncryptingKey) || null;
-    });
-  }
-  log.debug('Generating & signing tx proposal:', JSON.stringify(args));
-  args.proposalSignature = this._computeProposalSignature(args);
-
-  this._doPostRequest('/v1/txproposals/', args, function(err, txp) {
-    if (err) return cb(err);
-    return cb(null, txp);
-  });
-};
-
-/**
- * Create a new address
- *
- * @param {Callback} cb
- * @returns {Callback} cb - Return error or the address
- */
-API.prototype.createAddress = function(cb) {
-  $.checkState(this.credentials && this.credentials.isComplete());
-
-  var self = this;
-
-  self._doPostRequest('/v1/addresses/', {}, function(err, address) {
-    if (err) return cb(err);
-
-    if (!Verifier.checkAddress(self.credentials, address)) {
-      return cb(new ServerCompromisedError('Server sent fake address'));
-    }
-
-    return cb(null, address);
-  });
-};
-
-/**
- * Get your main addresses
- *
- * @param {Object} opts
- * @param {Boolean} opts.doNotVerify
- * @param {Callback} cb
- * @returns {Callback} cb - Return error or the array of addresses
- */
-API.prototype.getMainAddresses = function(opts, cb) {
-  $.checkState(this.credentials && this.credentials.isComplete());
-
-  var self = this;
-
-  self._doGetRequest('/v1/addresses/', function(err, addresses) {
-    if (err) return cb(err);
-
-    if (!opts.doNotVerify) {
-      var fake = _.any(addresses, function(address) {
-        return !Verifier.checkAddress(self.credentials, address);
-      });
-      if (fake)
-        return cb(new ServerCompromisedError('Server sent fake address'));
-    }
-    return cb(null, addresses);
-  });
-};
-
-/**
- * Update wallet balance
- *
- * @param {Callback} cb
- */
-API.prototype.getBalance = function(cb) {
-  $.checkState(this.credentials && this.credentials.isComplete());
-  this._doGetRequest('/v1/balance/', cb);
-};
-
-/**
- * Get list of transactions proposals
- *
- * @param {Object} opts
- * @param {Boolean} opts.doNotVerify
- * @param {Boolean} opts.forAirGapped
- * @return {Callback} cb - Return error or array of transactions proposals
- */
-API.prototype.getTxProposals = function(opts, cb) {
-  $.checkState(this.credentials && this.credentials.isComplete());
-
-  var self = this;
-
-  self._doGetRequest('/v1/txproposals/', function(err, txps) {
-    if (err) return cb(err);
-
-    self._processTxps(txps);
-    async.every(txps,
-      function(txp, acb) {
-        if (opts.doNotVerify) return acb(true);
-        self.getPayPro(txp, function(err, paypro) {
-
-          var isLegit = Verifier.checkTxProposal(self.credentials, txp, {
-            paypro: paypro,
-          });
-
-          return acb(isLegit);
-        });
-      },
-      function(isLegit) {
-        if (!isLegit)
-          return cb(new ServerCompromisedError('Server sent fake transaction proposal'));
-
-        var result;
-        if (opts.forAirGapped) {
-          result = {
-            txps: JSON.parse(JSON.stringify(txps)),
-            encryptedPkr: WalletUtils.encryptMessage(JSON.stringify(self.credentials.publicKeyRing), self.credentials.personalEncryptingKey),
-            m: self.credentials.m,
-            n: self.credentials.n,
-          };
-        } else {
-          result = txps;
-        }
-        return cb(null, result);
-      });
-  });
-};
-
-API.prototype.getPayPro = function(txp, cb) {
-  var self = this;
-  if (!txp.payProUrl || this.doNotVerifyPayPro)
-    return cb();
-
-  PayPro.get({
-    url: txp.payProUrl,
-    http: self.payProHttp,
-  }, function(err, paypro) {
-    if (err) return cb(new Error('Cannot check transaction now:' + err));
-    return cb(null, paypro);
-  });
-};
-
-
-/**
- * Sign a transaction proposal
- *
- * @param {Object} txp
- * @param {Callback} cb
- * @return {Callback} cb - Return error or object
- */
-API.prototype.signTxProposal = function(txp, cb) {
-  $.checkState(this.credentials && this.credentials.isComplete());
-  $.checkArgument(txp.creatorId);
-
-  var self = this;
-
-  if (!self.canSign() && !txp.signatures)
-    return cb(new Error('You do not have the required keys to sign transactions'));
-
-  if (self.isPrivKeyEncrypted())
-    return cb(new Error('Private Key is encrypted, cannot sign'));
-
-  self.getPayPro(txp, function(err, paypro) {
-    if (err) return cb(err);
-
-    var isLegit = Verifier.checkTxProposal(self.credentials, txp, {
-      paypro: paypro,
-    });
-
-    if (!isLegit)
-      return cb(new ServerCompromisedError('Server sent fake transaction proposal'));
-
-    var signatures = txp.signatures || WalletUtils.signTxp(txp, self.credentials.xPrivKey);
-
-    var url = '/v1/txproposals/' + txp.id + '/signatures/';
-    var args = {
-      signatures: signatures
-    };
-
-    self._doPostRequest(url, args, function(err, txp) {
-      if (err) return cb(err);
-      self._processTxps([txp]);
-      return cb(null, txp);
-    });
-  })
-};
-
-/**
- * Sign transaction proposal from AirGapped
- *
- * @param {Object} txp
- * @param {String} encryptedPkr
- * @param {Number} m
- * @param {Number} n
- * @return {Object} txp - Return transaction
- */
-API.prototype.signTxProposalFromAirGapped = function(txp, encryptedPkr, m, n) {
-  $.checkState(this.credentials);
-
-  var self = this;
-
-  if (!self.canSign())
-    throw new Error('You do not have the required keys to sign transactions');
-
-  if (self.isPrivKeyEncrypted())
-    return cb(new Error('Private Key is encrypted, cannot sign'));
-
-  var publicKeyRing;
-  try {
-    publicKeyRing = JSON.parse(WalletUtils.decryptMessage(encryptedPkr, self.credentials.personalEncryptingKey));
-  } catch (ex) {
-    throw new Error('Could not decrypt public key ring');
-  }
-
-  if (!_.isArray(publicKeyRing) || publicKeyRing.length != n) {
-    throw new Error('Invalid public key ring');
-  }
-
-  self.credentials.m = m;
-  self.credentials.n = n;
-  self.credentials.addPublicKeyRing(publicKeyRing);
-
-  if (!Verifier.checkTxProposalBody(self.credentials, txp))
-    throw new Error('Fake transaction proposal');
-
-  return WalletUtils.signTxp(txp, self.credentials.xPrivKey);
-};
-
-
-/**
- * Reject a transaction proposal
- *
- * @param {Object} txp
- * @param {String} reason
- * @param {Callback} cb
- * @return {Callback} cb - Return error or object
- */
-API.prototype.rejectTxProposal = function(txp, reason, cb) {
-  $.checkState(this.credentials && this.credentials.isComplete());
-  $.checkArgument(cb);
-
-  var self = this;
-
-  var url = '/v1/txproposals/' + txp.id + '/rejections/';
-  var args = {
-    reason: API._encryptMessage(reason, self.credentials.sharedEncryptingKey) || '',
-  };
-  self._doPostRequest(url, args, function(err, txp) {
-    if (err) return cb(err);
-    self._processTxps([txp]);
-    return cb(null, txp);
-  });
-};
-
-
-API.prototype._doBroadcast = function(txp, cb) {
-  var self = this;
-  var url = '/v1/txproposals/' + txp.id + '/broadcast/';
-  self._doPostRequest(url, {}, function(err, txp) {
-    if (err) return cb(err);
-    return cb(null, txp);
-  });
-};
-
-
-/**
- * Broadcast a transaction proposal
- *
- * @param {Object} txp
- * @param {Callback} cb
- * @return {Callback} cb - Return error or object
- */
-API.prototype.broadcastTxProposal = function(txp, cb) {
-  $.checkState(this.credentials && this.credentials.isComplete());
-
-  var self = this;
-
-  self.getPayPro(txp, function(err, paypro) {
-
-    if (paypro) {
-
-      var t = WalletUtils.buildTx(txp);
-      self.createAddress(function(err, addr) {
-        if (err) return cb(err);
-
-        PayPro.send({
-          http: self.payProHttp,
-          url: txp.payProUrl,
-          amountSat: txp.amount,
-          refundAddr: addr.address,
-          merchant_data: paypro.merchant_data,
-          rawTx: t.uncheckedSerialize(),
-        }, function(err, ack, memo) {
-          if (err) return cb(err);
-          self._doBroadcast(txp, function(err, txp) {
-            return cb(err, txp, memo);
-          });
-        });
-      });
-    } else {
-      self._doBroadcast(txp, cb);
-    }
-  });
-};
-
-/**
- * Remove a transaction proposal
- *
- * @param {Object} txp
- * @param {Callback} cb
- * @return {Callback} cb - Return error or empty
- */
-API.prototype.removeTxProposal = function(txp, cb) {
-  $.checkState(this.credentials && this.credentials.isComplete());
-
-  var self = this;
-
-  var url = '/v1/txproposals/' + txp.id;
-  self._doDeleteRequest(url, function(err) {
-    return cb(err);
-  });
-};
-
-/**
- * Get transaction history
- *
- * @param {Object} opts
- * @param {Number} opts.skip (defaults to 0)
- * @param {Number} opts.limit
- * @param {Callback} cb
- * @return {Callback} cb - Return error or array of transactions
- */
-API.prototype.getTxHistory = function(opts, cb) {
-  $.checkState(this.credentials && this.credentials.isComplete());
-
-  var self = this;
-  var args = [];
-  if (opts) {
-    if (opts.skip) args.push('skip=' + opts.skip);
-    if (opts.limit) args.push('limit=' + opts.limit);
-  }
-  var qs = '';
-  if (args.length > 0) {
-    qs = '?' + args.join('&');
-  }
-
-  var url = '/v1/txhistory/' + qs;
-  self._doGetRequest(url, function(err, txs) {
-    if (err) return cb(err);
-    self._processTxps(txs);
-    return cb(null, txs);
-  });
-};
-
-/**
- * getTx
- *
- * @param {String} TransactionId
- * @return {Callback} cb - Return error or transaction
- */
-API.prototype.getTx = function(id, cb) {
-  $.checkState(this.credentials && this.credentials.isComplete());
-
-  var self = this;
-  var url = '/v1/txproposals/' + id;
-  this._doGetRequest(url, function(err, tx) {
-    if (err) return cb(err);
-
-    self._processTxps([tx]);
-    return cb(null, tx);
-  });
-};
-
-
-/**
- * Start an address scanning process.
- * When finished, the scanning process will send a notification 'ScanFinished' to all copayers.
- *
- * @param {Object} opts
- * @param {Boolean} opts.includeCopayerBranches (defaults to false)
- * @param {Callback} cb
- */
-API.prototype.startScan = function(opts, cb) {
-  $.checkState(this.credentials && this.credentials.isComplete());
-
-  var self = this;
-
-  var args = {
-    includeCopayerBranches: opts.includeCopayerBranches,
-  };
-
-  self._doPostRequest('/v1/addresses/scan', args, function(err) {
-    return cb(err);
-  });
-};
-
-/*
- *
- * Compatibility Functions
- *
- */
-
-API.prototype._oldCopayDecrypt = function(username, password, blob) {
-  var SEP1 = '@#$';
-  var SEP2 = '%^#@';
-
-  var decrypted;
-  try {
-    var passphrase = username + SEP1 + password;
-    decrypted = sjcl.decrypt(passphrase, blob);
-  } catch (e) {
-    passphrase = username + SEP2 + password;
-    try {
-      decrypted = sjcl.decrypt(passphrase, blob);
-    } catch (e) {
-      log.debug(e);
-    };
-  }
-
-  if (!decrypted)
-    return null;
-
-  var ret;
-  try {
-    ret = JSON.parse(decrypted);
-  } catch (e) {};
-  return ret;
-};
-
-
-API.prototype.getWalletIdsFromOldCopay = function(username, password, blob) {
-  var p = this._oldCopayDecrypt(username, password, blob);
-  if (!p) return null;
-  var ids = p.walletIds.concat(_.keys(p.focusedTimestamps));
-  return _.uniq(ids);
-};
-
-API.prototype._walletPrivKeyFromOldCopayWallet = function(w) {
-  // IN BWS, the master Pub Keys are not sent to the server, 
-  // so it is safe to use them as seed for wallet's shared secret.
-  var seed = w.publicKeyRing.copayersExtPubKeys.sort().join('');
-  var seedBuf = new Buffer(seed);
-  var privKey = new Bitcore.PrivateKey.fromBuffer(Bitcore.crypto.Hash.sha256(seedBuf));
-  return privKey.toString();
-};
-
-/**
- * createWalletFromOldCopay
- *
- * @param username
- * @param password
- * @param blob
- * @param cb
- * @return {undefined}
- */
-API.prototype.createWalletFromOldCopay = function(username, password, blob, cb) {
-  var self = this;
-  var w = this._oldCopayDecrypt(username, password, blob);
-  if (!w) return cb('Could not decrypt');
-
-  if (w.publicKeyRing.copayersExtPubKeys.length != w.opts.totalCopayers)
-    return cb('Wallet is incomplete, cannot be imported');
-
-  var m = w.opts.requiredCopayers;
-  var n = w.opts.totalCopayers;
-  var walletId = w.opts.id;
-  var walletName = w.opts.name;
-  var network = w.opts.networkName;
-  this.credentials = Credentials.fromOldCopayWallet(w);
-  var walletPrivKey = this._walletPrivKeyFromOldCopayWallet(w);
-  var copayerName = this.credentials.copayerName;
-
-  // First: Try to get the wallet with the imported credentials...
-  this.getStatus(function(err) {
-    // No error? -> Wallet is ready.
-    if (!err) {
-      log.debug('Wallet is already imported');
-      self.credentials.addWalletInfo(walletId, walletName, m, n,
-        walletPrivKey, copayerName);
-      return cb();
-    };
-
-    self.createWallet(walletName, copayerName, m, n, {
-      network: network,
-      id: walletId,
-      walletPrivKey: walletPrivKey,
-    }, function(err, secret) {
-      if (err && err.code == 'WEXISTS') {
-
-        self.credentials.addWalletInfo(walletId, walletName, m, n,
-          walletPrivKey, copayerName);
-
-        return self._replaceTemporaryRequestKey(function(err) {
-          if (err) return cb(err);
-          self.openWallet(function(err) {
-            return cb(err, true);
-          });
-        });
-      }
-      if (err) return cb(err);
-
-      var i = 1;
-      async.eachSeries(self.credentials.publicKeyRing, function(item, next) {
-        if (item.xPubKey == self.credentials.xPubKey)
-          return next();
-        self._doJoinWallet(walletId, walletPrivKey, item.xPubKey, item.requestPubKey, item.copayerName, {
-          isTemporaryRequestKey: true
-        }, next);
-      }, cb);
-    });
-  });
-};
-
-/*
-Replace temporary request key
- */
-API.prototype._replaceTemporaryRequestKey = function(cb) {
-  $.checkState(this.credentials && this.credentials.isComplete());
-
-  var args = {
-    name: this.credentials.copayerName,
-    xPubKey: this.credentials.xPubKey,
-    requestPubKey: this.credentials.requestPubKey,
-    isTemporaryRequestKey: false,
-  };
-
-  var hash = WalletUtils.getCopayerHash(args.name, args.xPubKey, args.requestPubKey);
-  args.copayerSignature = WalletUtils.signMessage(hash, this.credentials.walletPrivKey);
-
-  // Use tmp request key to create the request.
-  var path0 = WalletUtils.PATHS.BASE_ADDRESS_DERIVATION;
-  var requestDerivationBase = (new Bitcore.HDPrivateKey(this.credentials.xPrivKey))
-    .derive(path0);
-
-  var path1 = WalletUtils.PATHS.TMP_REQUEST_KEY;
-  var requestDerivation = requestDerivationBase.derive(path1);
-  args._requestPrivKey = requestDerivation.privateKey.toString();
-
-
-  this._doPutRequest('/v1/copayers/', args, function(err, wallet) {
-    if (err) return cb(err);
-    return cb(null, wallet);
-  });
-};
-
-
-module.exports = API;+/** @namespace Client.API */
+'use strict';
+
+var _ = require('lodash');
+var $ = require('preconditions').singleton();
+var util = require('util');
+var async = require('async');
+var events = require('events');
+var WalletUtils = require('bitcore-wallet-utils');
+var Bitcore = WalletUtils.Bitcore;
+var sjcl = require('sjcl');
+var io = require('socket.io-client');
+var url = require('url');
+var uuid = require('uuid');
+
+var PhysicalNetwork = require('./PhysicalNetwork').singleton;
+var network = PhysicalNetwork.getInstance();
+
+var request;
+if (process && !process.browser) {
+  request = require('request');
+} else {
+  request = require('browser-request');
+}
+
+var PayPro = require('./paypro');
+var log = require('./log');
+var Credentials = require('./credentials');
+var Verifier = require('./verifier');
+var ServerCompromisedError = require('./servercompromisederror');
+var ClientError = require('./clienterror');
+var Package = require('../package.json');
+
+var BASE_URL = 'http://localhost:3232/bws/api';
+
+/**
+ * @desc ClientAPI constructor.
+ *
+ * @param {Object} opts
+ * @constructor
+ */
+function API(opts) {
+  opts = opts || {};
+
+  this.verbose = !!opts.verbose;
+  this.request = opts.request || request;
+  this.baseUrl = opts.baseUrl || BASE_URL;
+  var parsedUrl = url.parse(this.baseUrl);
+  this.basePath = parsedUrl.path;
+  this.baseHost = parsedUrl.protocol + '//' + parsedUrl.host;
+  this.payProHttp = null; // Only for testing
+  this.doNotVerifyPayPro = opts.doNotVerifyPayPro;
+  this.connectionId = uuid.v4();
+
+  this.transports = opts.transports || ['polling', 'websocket'];
+
+
+  if (this.verbose) {
+    log.setLevel('debug');
+  } else {
+    log.setLevel('info');
+  }
+};
+util.inherits(API, events.EventEmitter);
+
+API.privateKeyEncryptionOpts = {
+  iter: 10000
+};
+
+API.prototype.initNotifications = function(cb) {
+  $.checkState(this.credentials);
+
+  var self = this;
+  network.registerReceiver(
+    this.connectionId,
+    {
+      'connect': function(){
+        network.send(self.connectionId, 'wallet_connected');
+      },
+      'challenge': function(nonce){
+        $.checkArgument(nonce);
+
+        var auth = {
+          copayerId: self.credentials.copayerId,
+          message: nonce,
+          signature: WalletUtils.signMessage(nonce, self.credentials.requestPrivKey),
+        };
+        network.send(self.connectionId, 'authorize', auth);
+      },
+      'authorized': function(){
+        return cb();
+      },
+      'unauthorized': function(){
+        return cb(new Error('Could not establish web-sockets connection: Unauthorized'));
+      },
+      'notification': function(data){
+        if (data.creatorId != self.credentials.copayerId) {
+          self.emit('notification', data);
+        }
+      },
+      'reconnecting': function(){
+        self.emit('reconnecting');
+      },
+      'reconnect': function(){
+        self.emit('reconnect');
+      }
+    }
+  );
+  network.startNetwork(this.connectionId, this.baseHost, {
+    'reconnection': true,
+    'reconnectionDelay': 5000,
+    'secure': true,
+    'transports': self.transports,
+  });
+};
+
+/**
+ * Encrypt a message
+ * @private
+ * @static
+ * @memberof Client.API
+ * @param {String} message
+ * @param {String} encryptingKey
+ */
+API._encryptMessage = function(message, encryptingKey) {
+  if (!message) return null;
+  return WalletUtils.encryptMessage(message, encryptingKey);
+};
+
+/**
+ * Decrypt a message
+ * @private
+ * @static
+ * @memberof Client.API
+ * @param {String} message
+ * @param {String} encryptingKey
+ */
+API._decryptMessage = function(message, encryptingKey) {
+  if (!message) return '';
+  try {
+    return WalletUtils.decryptMessage(message, encryptingKey);
+  } catch (ex) {
+    return '<ECANNOTDECRYPT>';
+  }
+};
+
+/**
+ * Decrypt text fields in transaction proposals
+ * @private
+ * @static
+ * @memberof Client.API
+ * @param {Array} txps
+ * @param {String} encryptingKey
+ */
+API.prototype._processTxps = function(txps) {
+  var self = this;
+  var encryptingKey = self.credentials.sharedEncryptingKey;
+
+  if (!txps) return;
+  _.each([].concat(txps), function(txp) {
+    txp.encryptedMessage = txp.message;
+    txp.message = API._decryptMessage(txp.message, encryptingKey) || null;
+
+    _.each(txp.actions, function(action) {
+      action.comment = API._decryptMessage(action.comment, encryptingKey);
+      // TODO get copayerName from Credentials -> copayerId to copayerName
+      // action.copayerName = null;
+    });
+    _.each(txp.outputs, function(output) {
+      output.encryptedMessage = output.message;
+      output.message = API._decryptMessage(output.message, encryptingKey) || null;
+    });
+  });
+};
+
+/**
+ * Parse errors
+ * @private
+ * @static
+ * @memberof Client.API
+ * @param {Object} body
+ */
+API._parseError = function(body) {
+  if (_.isString(body)) {
+    try {
+      body = JSON.parse(body);
+    } catch (e) {
+      body = {
+        error: body
+      };
+    }
+  }
+  var ret;
+  if (body && body.code) {
+    ret = new ClientError(body.code, body.message);
+  } else {
+    ret = {
+      code: 'ERROR',
+      error: body ? body.error : 'There was an unknown error processing the request',
+    };
+  }
+  log.error(ret);
+  return ret;
+};
+
+/**
+ * Sign an HTTP request
+ * @private
+ * @static
+ * @memberof Client.API
+ * @param {String} method - The HTTP method
+ * @param {String} url - The URL for the request
+ * @param {Object} args - The arguments in case this is a POST/PUT request
+ * @param {String} privKey - Private key to sign the request
+ */
+API._signRequest = function(method, url, args, privKey) {
+  var message = [method.toLowerCase(), url, JSON.stringify(args)].join('|');
+  return WalletUtils.signMessage(message, privKey);
+};
+
+
+/**
+ * Seed from random
+ *
+ * @param {String} network
+ */
+API.prototype.seedFromRandom = function(network) {
+  this.credentials = Credentials.create(network);
+};
+
+/**
+ * Seed from extended private key
+ *
+ * @param {String} xPrivKey
+ */
+API.prototype.seedFromExtendedPrivateKey = function(xPrivKey) {
+  this.credentials = Credentials.fromExtendedPrivateKey(xPrivKey);
+};
+
+/**
+ * Seed from external wallet public key
+ *
+ * @param {String} xPubKey - Extended public key
+ * @param {String} source - name of external wallet source (ex: ledger)
+ * @params{Number} index - index of the external key
+ */
+API.prototype.seedFromExternalWalletPublicKey = function(xPubKey, source, index) {
+  this.credentials = Credentials.fromExternalWalletPublicKey(xPubKey, source, index);
+}
+
+
+/**
+ * Export wallet
+ *
+ * @param {Object} opts
+ * @param {Boolean} opts.compressed
+ * @param {Boolean} opts.noSign
+ */
+API.prototype.export = function(opts) {
+  $.checkState(this.credentials);
+
+  opts = opts || {};
+
+  var output;
+
+  var cred = Credentials.fromObj(this.credentials);
+  if (opts.noSign) {
+    delete cred.xPrivKey;
+    delete cred.xPrivKeyEncrypted;
+  }
+
+  if (opts.compressed) {
+    output = cred.exportCompressed();
+  } else {
+    output = JSON.stringify(cred.toObj());
+  }
+
+  return output;
+}
+
+
+/**
+ * Import wallet
+ *
+ * @param {Object} opts
+ * @param {Boolean} opts.compressed
+ * @param {String} opts.password If the source has the private key encrypted, the password
+ * will be needed for derive credentials fields.
+ */
+API.prototype.import = function(str, opts) {
+  opts = opts || {};
+
+  var credentials;
+  try {
+    if (opts.compressed) {
+      credentials = Credentials.importCompressed(str, opts.password);
+      // HACK: simulate incomplete credentials
+      delete credentials.m;
+    } else {
+      credentials = Credentials.fromObj(JSON.parse(str));
+    }
+  } catch (ex) {
+    throw new Error('Error importing from source:' + ex);
+  }
+  this.credentials = credentials;
+};
+
+/**
+ * Do an HTTP request
+ * @private
+ *
+ * @param {Object} method
+ * @param {String} url
+ * @param {Object} args
+ * @param {Callback} cb
+ */
+API.prototype._doRequest = function(method, url, args, cb) {
+  $.checkState(this.credentials);
+
+  var reqSignature;
+
+  var key = args._requestPrivKey || this.credentials.requestPrivKey;
+  if (key) {
+    delete args['_requestPrivKey'];
+    reqSignature = API._signRequest(method, url, args, key);
+  }
+
+  var absUrl = this.baseUrl + url;
+  var args = {
+    // relUrl: only for testing with `supertest`
+    relUrl: this.basePath + url,
+    headers: {
+      'x-identity': this.credentials.copayerId,
+      'x-signature': reqSignature,
+      'x-client-version': 'bws-' + Package.version,
+    },
+    method: method,
+    url: absUrl,
+    body: args,
+    json: true,
+    withCredentials: false,
+    timeout: 10000
+  };
+
+  log.debug('Request Args', util.inspect(args, {
+    depth: 10
+  }));
+
+  this.request(args, function(err, res, body) {
+    log.debug(util.inspect(body, {
+      depth: 10
+    }));
+    if (!res) {
+      return cb({
+        code: 'CONNERROR',
+      });
+    }
+
+    if (res.statusCode != 200) {
+      if (res.statusCode == 404)
+        return cb({
+          code: 'NOTFOUND'
+        });
+
+      if (!res.statusCode)
+        return cb({
+          code: 'CONNERROR',
+        });
+
+      return cb(API._parseError(body));
+    }
+
+    if (body === '{"error":"read ECONNRESET"}')
+      return cb(JSON.parse(body));
+
+    return cb(null, body, res.header);
+  });
+};
+
+/**
+ * Do a POST request
+ * @private
+ *
+ * @param {String} url
+ * @param {Object} args
+ * @param {Callback} cb
+ */
+API.prototype._doPostRequest = function(url, args, cb) {
+  return this._doRequest('post', url, args, cb);
+};
+
+API.prototype._doPutRequest = function(url, args, cb) {
+  return this._doRequest('put', url, args, cb);
+};
+
+/**
+ * Do a GET request
+ * @private
+ *
+ * @param {String} url
+ * @param {Callback} cb
+ */
+API.prototype._doGetRequest = function(url, cb) {
+  url += url.indexOf('?') > 0 ? '&' : '?';
+  url += 'r=' + _.random(10000, 99999);
+  return this._doRequest('get', url, {}, cb);
+};
+
+/**
+ * Do a DELETE request
+ * @private
+ *
+ * @param {String} url
+ * @param {Callback} cb
+ */
+API.prototype._doDeleteRequest = function(url, cb) {
+  return this._doRequest('delete', url, {}, cb);
+};
+
+/**
+ * Join
+ * @private
+ *
+ * @param {String} walletId
+ * @param {String} walletPrivKey
+ * @param {String} xPubKey
+ * @param {String} requestPubKey
+ * @param {String} copayerName
+ * @param {Object} Optional args
+ * @param {Object} .isTemporaryRequestKey
+ * @param {Callback} cb
+ */
+API.prototype._doJoinWallet = function(walletId, walletPrivKey, xPubKey, requestPubKey, copayerName, opts, cb) {
+  opts = opts || {};
+  $.shouldBeFunction(cb);
+
+  var args = {
+    walletId: walletId,
+    name: copayerName,
+    xPubKey: xPubKey,
+    requestPubKey: requestPubKey,
+    isTemporaryRequestKey: !!opts.isTemporaryRequestKey,
+  };
+  var hash = WalletUtils.getCopayerHash(args.name, args.xPubKey, args.requestPubKey);
+  args.copayerSignature = WalletUtils.signMessage(hash, walletPrivKey);
+
+  var url = '/v1/wallets/' + walletId + '/copayers';
+  this._doPostRequest(url, args, function(err, body) {
+    if (err) return cb(err);
+    return cb(null, body.wallet);
+  });
+};
+
+/**
+ * Return if wallet is complete
+ */
+API.prototype.isComplete = function() {
+  return this.credentials && this.credentials.isComplete();
+};
+
+/**
+ * Is private key currently encrypted? (ie, locked)
+ *
+ * @return {Boolean}
+ */
+API.prototype.isPrivKeyEncrypted = function() {
+  return this.credentials && this.credentials.isPrivKeyEncrypted();
+};
+
+/**
+ * Is private key encryption setup?
+ *
+ * @return {Boolean}
+ */
+API.prototype.hasPrivKeyEncrypted = function() {
+  return this.credentials && this.credentials.hasPrivKeyEncrypted();
+};
+
+/**
+ * Is private key external?
+ *
+ * @return {Boolean}
+ */
+API.prototype.isPrivKeyExternal = function() {
+  return this.credentials && this.credentials.hasExternalSource();
+};
+
+/**
+ * Get external wallet source name
+ *
+ * @return {String}
+ */
+API.prototype.getPrivKeyExternalSourceName = function() {
+  return this.credentials ? this.credentials.getExternalSourceName() : null;
+};
+
+/**
+ * Get external wallet key index
+ *
+ * @return {Number}
+ */
+API.prototype.getExternalIndex = function() {
+  return this.credentials ? this.credentials.getExternalIndex() : null;
+};
+
+/**
+ * unlocks the private key. `lock` need to be called explicity
+ * later to remove the unencrypted private key.
+ *
+ * @param password
+ */
+API.prototype.unlock = function(password) {
+  try {
+    this.credentials.unlock(password);
+  } catch (e) {
+    throw new Error('Could not unlock:' + e);
+  }
+};
+
+/**
+ * Can this credentials sign a transaction?
+ * (Only returns fail on a 'proxy' setup for airgapped operation)
+ *
+ * @return {undefined}
+ */
+API.prototype.canSign = function() {
+  return this.credentials && this.credentials.canSign();
+};
+
+
+API._extractPublicKeyRing = function(copayers) {
+  return _.map(copayers, function(copayer) {
+    var pkr = _.pick(copayer, ['xPubKey', 'requestPubKey', 'isTemporaryRequestKey']);
+    pkr.copayerName = copayer.name;
+    return pkr;
+  });
+};
+
+/**
+ * Open a wallet and try to complete the public key ring.
+ *
+ * @param {Callback} cb - The callback that handles the response. It returns a flag indicating that the wallet is complete.
+ * @fires API#walletCompleted
+ */
+API.prototype.openWallet = function(cb) {
+  $.checkState(this.credentials);
+
+  var self = this;
+
+  var wasComplete = self.credentials.isComplete();
+
+  if (wasComplete && !self.credentials.hasTemporaryRequestKeys())
+    return cb(null, true);
+
+  self._doGetRequest('/v1/wallets/', function(err, ret) {
+    if (err) return cb(err);
+    var wallet = ret.wallet;
+
+    if (wallet.status != 'complete')
+      return cb();
+
+    if (self.credentials.walletPrivKey) {
+
+      if (!Verifier.checkCopayers(self.credentials, wallet.copayers)) {
+        return cb(new ServerCompromisedError(
+          'Copayers in the wallet could not be verified to have known the wallet secret'));
+      }
+    } else {
+      log.warn('Could not verify copayers key (missing wallet Private Key)');
+    }
+
+    if (wasComplete) {
+
+      // Wallet was completed. We are just updating temporary request keys
+
+      self.credentials.updatePublicKeyRing(API._extractPublicKeyRing(wallet.copayers));
+      if (!self.credentials.hasTemporaryRequestKeys())
+        self.emit('walletCompleted', wallet);
+    } else {
+
+
+      // Wallet was not complete. We are completing it.
+
+      self.credentials.addPublicKeyRing(API._extractPublicKeyRing(wallet.copayers));
+
+      if (!self.credentials.hasWalletInfo()) {
+        var me = _.find(wallet.copayers, {
+          id: self.credentials.copayerId
+        });
+        self.credentials.addWalletInfo(wallet.id, wallet.name, wallet.m, wallet.n, null, me.name);
+      }
+      self.emit('walletCompleted', wallet);
+    }
+    if (ret.pendingTxps)
+      self._processTxps(ret.pendingTxps);
+
+    return cb(null, ret);
+  });
+};
+
+
+/**
+ * sets up encryption for the extended private key
+ *
+ * @param {String} password Password used to encrypt
+ * @param {Object} opts optional: SJCL options to encrypt (.iter, .salt, etc).
+ * @return {undefined}
+ */
+API.prototype.setPrivateKeyEncryption = function(password, opts) {
+  this.credentials.setPrivateKeyEncryption(password, opts || API.privateKeyEncryptionOpts);
+};
+
+/**
+ * disables encryption for private key.
+ * wallet must be unlocked
+ *
+ */
+API.prototype.disablePrivateKeyEncryption = function(password, opts) {
+  return this.credentials.disablePrivateKeyEncryption();
+};
+
+/**
+ * Locks private key (removes the unencrypted version and keep only the encrypted)
+ *
+ * @return {undefined}
+ */
+API.prototype.lock = function() {
+  this.credentials.lock();
+};
+
+
+/**
+ * Get current fee levels for the specified network
+ *
+ * @param {string} network - 'livenet' (default) or 'testnet'
+ * @param {Callback} cb
+ * @returns {Callback} cb - Returns error or an object with status information
+ */
+API.prototype.getFeeLevels = function(network, cb) {
+  var self = this;
+
+  $.checkArgument(network || _.contains(['livenet', 'testnet'], network));
+
+  self._doGetRequest('/v1/feelevels/?network=' + (network || 'livenet'), function(err, result) {
+    if (err) return cb(err);
+    return cb(err, result);
+  });
+};
+
+/**
+ *
+ * Create a wallet.
+ * @param {String} walletName
+ * @param {String} copayerName
+ * @param {Number} m
+ * @param {Number} n
+ * @param {Object} opts (Optional: advanced options)
+ * @param {String} opts.network - 'livenet' or 'testnet'
+ * @param {String} opts.walletPrivKey - set a walletPrivKey (instead of random)
+ * @param {String} opts.id - set a id for wallet (instead of server given)
+ * @param cb
+ * @return {undefined}
+ */
+API.prototype.createWallet = function(walletName, copayerName, m, n, opts, cb) {
+  var self = this;
+  if (opts) $.shouldBeObject(opts);
+  opts = opts || {};
+
+  var network = opts.network || 'livenet';
+  if (!_.contains(['testnet', 'livenet'], network)) return cb(new Error('Invalid network'));
+
+  if (!self.credentials) {
+    log.info('Generating new keys');
+    self.seedFromRandom(network);
+  } else {
+    log.info('Using existing keys');
+  }
+
+  if (network != self.credentials.network) {
+    return cb(new Error('Existing keys were created for a different network'));
+  }
+
+  var walletPrivKey = opts.walletPrivKey || new Bitcore.PrivateKey();
+  var args = {
+    name: walletName,
+    m: m,
+    n: n,
+    pubKey: (new Bitcore.PrivateKey(walletPrivKey)).toPublicKey().toString(),
+    network: network,
+    id: opts.id,
+  };
+  self._doPostRequest('/v1/wallets/', args, function(err, body) {
+    if (err) return cb(err);
+
+    var walletId = body.walletId;
+    var secret = WalletUtils.toSecret(walletId, walletPrivKey, network);
+    self.credentials.addWalletInfo(walletId, walletName, m, n, walletPrivKey.toString(), copayerName);
+
+    self._doJoinWallet(walletId, walletPrivKey, self.credentials.xPubKey, self.credentials.requestPubKey, copayerName, {},
+      function(err, wallet) {
+        if (err) return cb(err);
+        return cb(null, n > 1 ? secret : null);
+      });
+  });
+};
+
+/**
+ * Join to an existent wallet
+ *
+ * @param {String} secret
+ * @param {String} copayerName
+ * @param {Callback} cb
+ * @returns {Callback} cb - Returns the wallet
+ */
+API.prototype.joinWallet = function(secret, copayerName, cb) {
+  var self = this;
+
+  try {
+    var secretData = WalletUtils.fromSecret(secret);
+  } catch (ex) {
+    return cb(ex);
+  }
+
+  if (!self.credentials) {
+    self.seedFromRandom(secretData.network);
+  }
+
+  self._doJoinWallet(secretData.walletId, secretData.walletPrivKey, self.credentials.xPubKey, self.credentials.requestPubKey, copayerName, {},
+    function(err, wallet) {
+      if (err) return cb(err);
+      self.credentials.addWalletInfo(wallet.id, wallet.name, wallet.m, wallet.n, secretData.walletPrivKey.toString(), copayerName);
+      return cb(null, wallet);
+    });
+};
+
+/**
+ * Recreate a wallet
+ *
+ * @returns {Callback} cb - Returns the wallet
+ */
+API.prototype.recreateWallet = function(cb) {
+  $.checkState(this.credentials && this.credentials.isComplete() && this.credentials.hasWalletInfo());
+
+  var self = this;
+
+  var walletPrivKey = Bitcore.PrivateKey.fromString(self.credentials.walletPrivKey);
+  var walletId = self.credentials.walletId;
+  var args = {
+    name: self.credentials.walletName || 'recovered wallet',
+    m: self.credentials.m,
+    n: self.credentials.n,
+    pubKey: walletPrivKey.toPublicKey().toString(),
+    network: self.credentials.network,
+    id: walletId,
+  };
+  self._doPostRequest('/v1/wallets/', args, function(err, body) {
+    // Ignore error is wallet already exist
+    if (err && err.code != 'WEXISTS') return cb(err);
+
+
+    var i = 1;
+    async.each(self.credentials.publicKeyRing, function(item, next) {
+      var name = item.copayerName || ('copayer ' + i++);
+      self._doJoinWallet(walletId, walletPrivKey, item.xPubKey, item.requestPubKey, name, {
+        isTemporaryRequestKey: item.isTemporaryRequestKey,
+      }, function(err) {
+        //Ignore error is copayer already in wallet
+        if (err && err.code == 'CINWALLET') return next();
+        return next(err);
+      });
+    }, cb);
+  });
+};
+
+
+/**
+ * Get status of the wallet
+ *
+ * @param {Callback} cb
+ * @returns {Callback} cb - Returns error or an object with status information
+ */
+API.prototype.getStatus = function(cb) {
+  $.checkState(this.credentials);
+  var self = this;
+
+  self._doGetRequest('/v1/wallets/', function(err, result) {
+    if (err) return cb(err);
+    if (result.wallet.status == 'pending') {
+      var cred = self.credentials;
+      result.wallet.secret = WalletUtils.toSecret(cred.walletId, cred.walletPrivKey, cred.network);
+    }
+    self._processTxps(result.pendingTxps);
+    return cb(err, result);
+  });
+};
+
+
+/**
+ * Get copayer preferences
+ *
+ * @param {Callback} cb
+ * @return {Callback} cb - Return error or object
+ */
+API.prototype.getPreferences = function(cb) {
+  $.checkState(this.credentials && this.credentials.isComplete());
+  $.checkArgument(cb);
+
+  var self = this;
+  self._doGetRequest('/v1/preferences/', function(err, preferences) {
+    if (err) return cb(err);
+    return cb(null, preferences);
+  });
+};
+
+/**
+ * Save copayer preferences
+ *
+ * @param {Object} preferences
+ * @param {Callback} cb
+ * @return {Callback} cb - Return error or object
+ */
+API.prototype.savePreferences = function(preferences, cb) {
+  $.checkState(this.credentials && this.credentials.isComplete());
+  $.checkArgument(cb);
+
+  var self = this;
+  self._doPutRequest('/v1/preferences/', preferences, cb);
+};
+
+
+API.prototype._computeProposalSignature = function(args) {
+  var hash;
+  if (args.outputs) {
+    $.shouldBeArray(args.outputs);
+    // should match bws server createTx
+    var proposalHeader = {
+      outputs: _.map(args.outputs, function(output) {
+        $.shouldBeNumber(output.amount);
+        return _.pick(output, ['toAddress', 'amount', 'message']);
+      }),
+      message: args.message || null,
+      payProUrl: args.payProUrl
+    };
+    hash = WalletUtils.getProposalHash(proposalHeader);
+  } else {
+    $.shouldBeNumber(args.amount);
+    hash = WalletUtils.getProposalHash(args.toAddress, args.amount, args.message || null, args.payProUrl);
+  }
+  return WalletUtils.signMessage(hash, this.credentials.requestPrivKey);
+}
+
+/**
+ * fetchPayPro
+ *
+ * @param opts.payProUrl  URL for paypro request
+ * @returns {Callback} cb - Return error or the parsed payment protocol request
+ * Returns (err,paypro)
+ *  paypro.amount
+ *  paypro.toAddress
+ *  paypro.memo
+ */
+API.prototype.fetchPayPro = function(opts, cb) {
+  $.checkArgument(opts)
+    .checkArgument(opts.payProUrl);
+
+  PayPro.get({
+    url: opts.payProUrl,
+    http: this.payProHttp,
+  }, function(err, paypro) {
+    if (err)
+      return cb(err || 'Could not fetch PayPro request');
+
+    return cb(null, paypro);
+  });
+};
+
+/**
+ * Gets list of utxos
+ *
+ * @param {Function} cb
+ * @returns {Callback} cb - Return error or the list of utxos
+ */
+API.prototype.getUtxos = function(cb) {
+  $.checkState(this.credentials && this.credentials.isComplete());
+  this._doGetRequest('/v1/utxos/', cb);
+};
+
+/**
+ * Send a transaction proposal
+ *
+ * @param {Object} opts
+ * @param {String} opts.toAddress | opts.outputs[].toAddress
+ * @param {Number} opts.amount | opts.outputs[].amount
+ * @param {String} opts.message | opts.outputs[].message
+ * @param {string} opts.feePerKb - Optional: Use an alternative fee per KB for this TX
+ * @param {String} opts.payProUrl - Optional: Tx is from a payment protocol URL
+ * @returns {Callback} cb - Return error or the transaction proposal
+ */
+API.prototype.sendTxProposal = function(opts, cb) {
+  $.checkState(this.credentials && this.credentials.isComplete());
+  $.checkArgument(opts);
+
+  var self = this;
+
+  var args = {
+    toAddress: opts.toAddress,
+    amount: opts.amount,
+    message: API._encryptMessage(opts.message, this.credentials.sharedEncryptingKey) || null,
+    feePerKb: opts.feePerKb,
+    payProUrl: opts.payProUrl,
+    type: opts.type,
+    outputs: opts.outputs,
+  };
+  if (args.outputs) {
+    _.each(args.outputs, function(o) {
+      o.message = API._encryptMessage(o.message, self.credentials.sharedEncryptingKey) || null;
+    });
+  }
+  log.debug('Generating & signing tx proposal:', JSON.stringify(args));
+  args.proposalSignature = this._computeProposalSignature(args);
+
+  this._doPostRequest('/v1/txproposals/', args, function(err, txp) {
+    if (err) return cb(err);
+    return cb(null, txp);
+  });
+};
+
+/**
+ * Create a new address
+ *
+ * @param {Callback} cb
+ * @returns {Callback} cb - Return error or the address
+ */
+API.prototype.createAddress = function(cb) {
+  $.checkState(this.credentials && this.credentials.isComplete());
+
+  var self = this;
+
+  self._doPostRequest('/v1/addresses/', {}, function(err, address) {
+    if (err) return cb(err);
+
+    if (!Verifier.checkAddress(self.credentials, address)) {
+      return cb(new ServerCompromisedError('Server sent fake address'));
+    }
+
+    return cb(null, address);
+  });
+};
+
+/**
+ * Get your main addresses
+ *
+ * @param {Object} opts
+ * @param {Boolean} opts.doNotVerify
+ * @param {Callback} cb
+ * @returns {Callback} cb - Return error or the array of addresses
+ */
+API.prototype.getMainAddresses = function(opts, cb) {
+  $.checkState(this.credentials && this.credentials.isComplete());
+
+  var self = this;
+
+  self._doGetRequest('/v1/addresses/', function(err, addresses) {
+    if (err) return cb(err);
+
+    if (!opts.doNotVerify) {
+      var fake = _.any(addresses, function(address) {
+        return !Verifier.checkAddress(self.credentials, address);
+      });
+      if (fake)
+        return cb(new ServerCompromisedError('Server sent fake address'));
+    }
+    return cb(null, addresses);
+  });
+};
+
+/**
+ * Update wallet balance
+ *
+ * @param {Callback} cb
+ */
+API.prototype.getBalance = function(cb) {
+  $.checkState(this.credentials && this.credentials.isComplete());
+  this._doGetRequest('/v1/balance/', cb);
+};
+
+/**
+ * Get list of transactions proposals
+ *
+ * @param {Object} opts
+ * @param {Boolean} opts.doNotVerify
+ * @param {Boolean} opts.forAirGapped
+ * @return {Callback} cb - Return error or array of transactions proposals
+ */
+API.prototype.getTxProposals = function(opts, cb) {
+  $.checkState(this.credentials && this.credentials.isComplete());
+
+  var self = this;
+
+  self._doGetRequest('/v1/txproposals/', function(err, txps) {
+    if (err) return cb(err);
+
+    self._processTxps(txps);
+    async.every(txps,
+      function(txp, acb) {
+        if (opts.doNotVerify) return acb(true);
+        self.getPayPro(txp, function(err, paypro) {
+
+          var isLegit = Verifier.checkTxProposal(self.credentials, txp, {
+            paypro: paypro,
+          });
+
+          return acb(isLegit);
+        });
+      },
+      function(isLegit) {
+        if (!isLegit)
+          return cb(new ServerCompromisedError('Server sent fake transaction proposal'));
+
+        var result;
+        if (opts.forAirGapped) {
+          result = {
+            txps: JSON.parse(JSON.stringify(txps)),
+            encryptedPkr: WalletUtils.encryptMessage(JSON.stringify(self.credentials.publicKeyRing), self.credentials.personalEncryptingKey),
+            m: self.credentials.m,
+            n: self.credentials.n,
+          };
+        } else {
+          result = txps;
+        }
+        return cb(null, result);
+      });
+  });
+};
+
+API.prototype.getPayPro = function(txp, cb) {
+  var self = this;
+  if (!txp.payProUrl || this.doNotVerifyPayPro)
+    return cb();
+
+  PayPro.get({
+    url: txp.payProUrl,
+    http: self.payProHttp,
+  }, function(err, paypro) {
+    if (err) return cb(new Error('Cannot check transaction now:' + err));
+    return cb(null, paypro);
+  });
+};
+
+
+/**
+ * Sign a transaction proposal
+ *
+ * @param {Object} txp
+ * @param {Callback} cb
+ * @return {Callback} cb - Return error or object
+ */
+API.prototype.signTxProposal = function(txp, cb) {
+  $.checkState(this.credentials && this.credentials.isComplete());
+  $.checkArgument(txp.creatorId);
+
+  var self = this;
+
+  if (!self.canSign() && !txp.signatures)
+    return cb(new Error('You do not have the required keys to sign transactions'));
+
+  if (self.isPrivKeyEncrypted())
+    return cb(new Error('Private Key is encrypted, cannot sign'));
+
+  self.getPayPro(txp, function(err, paypro) {
+    if (err) return cb(err);
+
+    var isLegit = Verifier.checkTxProposal(self.credentials, txp, {
+      paypro: paypro,
+    });
+
+    if (!isLegit)
+      return cb(new ServerCompromisedError('Server sent fake transaction proposal'));
+
+    var signatures = txp.signatures || WalletUtils.signTxp(txp, self.credentials.xPrivKey);
+
+    var url = '/v1/txproposals/' + txp.id + '/signatures/';
+    var args = {
+      signatures: signatures
+    };
+
+    self._doPostRequest(url, args, function(err, txp) {
+      if (err) return cb(err);
+      self._processTxps([txp]);
+      return cb(null, txp);
+    });
+  })
+};
+
+/**
+ * Sign transaction proposal from AirGapped
+ *
+ * @param {Object} txp
+ * @param {String} encryptedPkr
+ * @param {Number} m
+ * @param {Number} n
+ * @return {Object} txp - Return transaction
+ */
+API.prototype.signTxProposalFromAirGapped = function(txp, encryptedPkr, m, n) {
+  $.checkState(this.credentials);
+
+  var self = this;
+
+  if (!self.canSign())
+    throw new Error('You do not have the required keys to sign transactions');
+
+  if (self.isPrivKeyEncrypted())
+    return cb(new Error('Private Key is encrypted, cannot sign'));
+
+  var publicKeyRing;
+  try {
+    publicKeyRing = JSON.parse(WalletUtils.decryptMessage(encryptedPkr, self.credentials.personalEncryptingKey));
+  } catch (ex) {
+    throw new Error('Could not decrypt public key ring');
+  }
+
+  if (!_.isArray(publicKeyRing) || publicKeyRing.length != n) {
+    throw new Error('Invalid public key ring');
+  }
+
+  self.credentials.m = m;
+  self.credentials.n = n;
+  self.credentials.addPublicKeyRing(publicKeyRing);
+
+  if (!Verifier.checkTxProposalBody(self.credentials, txp))
+    throw new Error('Fake transaction proposal');
+
+  return WalletUtils.signTxp(txp, self.credentials.xPrivKey);
+};
+
+
+/**
+ * Reject a transaction proposal
+ *
+ * @param {Object} txp
+ * @param {String} reason
+ * @param {Callback} cb
+ * @return {Callback} cb - Return error or object
+ */
+API.prototype.rejectTxProposal = function(txp, reason, cb) {
+  $.checkState(this.credentials && this.credentials.isComplete());
+  $.checkArgument(cb);
+
+  var self = this;
+
+  var url = '/v1/txproposals/' + txp.id + '/rejections/';
+  var args = {
+    reason: API._encryptMessage(reason, self.credentials.sharedEncryptingKey) || '',
+  };
+  self._doPostRequest(url, args, function(err, txp) {
+    if (err) return cb(err);
+    self._processTxps([txp]);
+    return cb(null, txp);
+  });
+};
+
+
+API.prototype._doBroadcast = function(txp, cb) {
+  var self = this;
+  var url = '/v1/txproposals/' + txp.id + '/broadcast/';
+  self._doPostRequest(url, {}, function(err, txp) {
+    if (err) return cb(err);
+    return cb(null, txp);
+  });
+};
+
+
+/**
+ * Broadcast a transaction proposal
+ *
+ * @param {Object} txp
+ * @param {Callback} cb
+ * @return {Callback} cb - Return error or object
+ */
+API.prototype.broadcastTxProposal = function(txp, cb) {
+  $.checkState(this.credentials && this.credentials.isComplete());
+
+  var self = this;
+
+  self.getPayPro(txp, function(err, paypro) {
+
+    if (paypro) {
+
+      var t = WalletUtils.buildTx(txp);
+      self.createAddress(function(err, addr) {
+        if (err) return cb(err);
+
+        PayPro.send({
+          http: self.payProHttp,
+          url: txp.payProUrl,
+          amountSat: txp.amount,
+          refundAddr: addr.address,
+          merchant_data: paypro.merchant_data,
+          rawTx: t.uncheckedSerialize(),
+        }, function(err, ack, memo) {
+          if (err) return cb(err);
+          self._doBroadcast(txp, function(err, txp) {
+            return cb(err, txp, memo);
+          });
+        });
+      });
+    } else {
+      self._doBroadcast(txp, cb);
+    }
+  });
+};
+
+/**
+ * Remove a transaction proposal
+ *
+ * @param {Object} txp
+ * @param {Callback} cb
+ * @return {Callback} cb - Return error or empty
+ */
+API.prototype.removeTxProposal = function(txp, cb) {
+  $.checkState(this.credentials && this.credentials.isComplete());
+
+  var self = this;
+
+  var url = '/v1/txproposals/' + txp.id;
+  self._doDeleteRequest(url, function(err) {
+    return cb(err);
+  });
+};
+
+/**
+ * Get transaction history
+ *
+ * @param {Object} opts
+ * @param {Number} opts.skip (defaults to 0)
+ * @param {Number} opts.limit
+ * @param {Callback} cb
+ * @return {Callback} cb - Return error or array of transactions
+ */
+API.prototype.getTxHistory = function(opts, cb) {
+  $.checkState(this.credentials && this.credentials.isComplete());
+
+  var self = this;
+  var args = [];
+  if (opts) {
+    if (opts.skip) args.push('skip=' + opts.skip);
+    if (opts.limit) args.push('limit=' + opts.limit);
+  }
+  var qs = '';
+  if (args.length > 0) {
+    qs = '?' + args.join('&');
+  }
+
+  var url = '/v1/txhistory/' + qs;
+  self._doGetRequest(url, function(err, txs) {
+    if (err) return cb(err);
+    self._processTxps(txs);
+    return cb(null, txs);
+  });
+};
+
+/**
+ * getTx
+ *
+ * @param {String} TransactionId
+ * @return {Callback} cb - Return error or transaction
+ */
+API.prototype.getTx = function(id, cb) {
+  $.checkState(this.credentials && this.credentials.isComplete());
+
+  var self = this;
+  var url = '/v1/txproposals/' + id;
+  this._doGetRequest(url, function(err, tx) {
+    if (err) return cb(err);
+
+    self._processTxps([tx]);
+    return cb(null, tx);
+  });
+};
+
+
+/**
+ * Start an address scanning process.
+ * When finished, the scanning process will send a notification 'ScanFinished' to all copayers.
+ *
+ * @param {Object} opts
+ * @param {Boolean} opts.includeCopayerBranches (defaults to false)
+ * @param {Callback} cb
+ */
+API.prototype.startScan = function(opts, cb) {
+  $.checkState(this.credentials && this.credentials.isComplete());
+
+  var self = this;
+
+  var args = {
+    includeCopayerBranches: opts.includeCopayerBranches,
+  };
+
+  self._doPostRequest('/v1/addresses/scan', args, function(err) {
+    return cb(err);
+  });
+};
+
+/*
+ *
+ * Compatibility Functions
+ *
+ */
+
+API.prototype._oldCopayDecrypt = function(username, password, blob) {
+  var SEP1 = '@#$';
+  var SEP2 = '%^#@';
+
+  var decrypted;
+  try {
+    var passphrase = username + SEP1 + password;
+    decrypted = sjcl.decrypt(passphrase, blob);
+  } catch (e) {
+    passphrase = username + SEP2 + password;
+    try {
+      decrypted = sjcl.decrypt(passphrase, blob);
+    } catch (e) {
+      log.debug(e);
+    };
+  }
+
+  if (!decrypted)
+    return null;
+
+  var ret;
+  try {
+    ret = JSON.parse(decrypted);
+  } catch (e) {};
+  return ret;
+};
+
+
+API.prototype.getWalletIdsFromOldCopay = function(username, password, blob) {
+  var p = this._oldCopayDecrypt(username, password, blob);
+  if (!p) return null;
+  var ids = p.walletIds.concat(_.keys(p.focusedTimestamps));
+  return _.uniq(ids);
+};
+
+API.prototype._walletPrivKeyFromOldCopayWallet = function(w) {
+  // IN BWS, the master Pub Keys are not sent to the server, 
+  // so it is safe to use them as seed for wallet's shared secret.
+  var seed = w.publicKeyRing.copayersExtPubKeys.sort().join('');
+  var seedBuf = new Buffer(seed);
+  var privKey = new Bitcore.PrivateKey.fromBuffer(Bitcore.crypto.Hash.sha256(seedBuf));
+  return privKey.toString();
+};
+
+/**
+ * createWalletFromOldCopay
+ *
+ * @param username
+ * @param password
+ * @param blob
+ * @param cb
+ * @return {undefined}
+ */
+API.prototype.createWalletFromOldCopay = function(username, password, blob, cb) {
+  var self = this;
+  var w = this._oldCopayDecrypt(username, password, blob);
+  if (!w) return cb('Could not decrypt');
+
+  if (w.publicKeyRing.copayersExtPubKeys.length != w.opts.totalCopayers)
+    return cb('Wallet is incomplete, cannot be imported');
+
+  var m = w.opts.requiredCopayers;
+  var n = w.opts.totalCopayers;
+  var walletId = w.opts.id;
+  var walletName = w.opts.name;
+  var network = w.opts.networkName;
+  this.credentials = Credentials.fromOldCopayWallet(w);
+  var walletPrivKey = this._walletPrivKeyFromOldCopayWallet(w);
+  var copayerName = this.credentials.copayerName;
+
+  // First: Try to get the wallet with the imported credentials...
+  this.getStatus(function(err) {
+    // No error? -> Wallet is ready.
+    if (!err) {
+      log.debug('Wallet is already imported');
+      self.credentials.addWalletInfo(walletId, walletName, m, n,
+        walletPrivKey, copayerName);
+      return cb();
+    };
+
+    self.createWallet(walletName, copayerName, m, n, {
+      network: network,
+      id: walletId,
+      walletPrivKey: walletPrivKey,
+    }, function(err, secret) {
+      if (err && err.code == 'WEXISTS') {
+
+        self.credentials.addWalletInfo(walletId, walletName, m, n,
+          walletPrivKey, copayerName);
+
+        return self._replaceTemporaryRequestKey(function(err) {
+          if (err) return cb(err);
+          self.openWallet(function(err) {
+            return cb(err, true);
+          });
+        });
+      }
+      if (err) return cb(err);
+
+      var i = 1;
+      async.eachSeries(self.credentials.publicKeyRing, function(item, next) {
+        if (item.xPubKey == self.credentials.xPubKey)
+          return next();
+        self._doJoinWallet(walletId, walletPrivKey, item.xPubKey, item.requestPubKey, item.copayerName, {
+          isTemporaryRequestKey: true
+        }, next);
+      }, cb);
+    });
+  });
+};
+
+/*
+Replace temporary request key
+ */
+API.prototype._replaceTemporaryRequestKey = function(cb) {
+  $.checkState(this.credentials && this.credentials.isComplete());
+
+  var args = {
+    name: this.credentials.copayerName,
+    xPubKey: this.credentials.xPubKey,
+    requestPubKey: this.credentials.requestPubKey,
+    isTemporaryRequestKey: false,
+  };
+
+  var hash = WalletUtils.getCopayerHash(args.name, args.xPubKey, args.requestPubKey);
+  args.copayerSignature = WalletUtils.signMessage(hash, this.credentials.walletPrivKey);
+
+  // Use tmp request key to create the request.
+  var path0 = WalletUtils.PATHS.BASE_ADDRESS_DERIVATION;
+  var requestDerivationBase = (new Bitcore.HDPrivateKey(this.credentials.xPrivKey))
+    .derive(path0);
+
+  var path1 = WalletUtils.PATHS.TMP_REQUEST_KEY;
+  var requestDerivation = requestDerivationBase.derive(path1);
+  args._requestPrivKey = requestDerivation.privateKey.toString();
+
+
+  this._doPutRequest('/v1/copayers/', args, function(err, wallet) {
+    if (err) return cb(err);
+    return cb(null, wallet);
+  });
+};
+
+
+module.exports = API;